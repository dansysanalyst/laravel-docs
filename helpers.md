# Helpers

- [Introduction](#introduction)
- [Available Methods](#available-methods)

<a name="introduction"></a>
## Introduction

Laravel includes a variety of global "helper" PHP functions. Many of these functions are used by the framework itself; however, you are free to use them in your own applications if you find them convenient.

<a name="available-methods"></a>
## Available Methods

<style>
    .collection-method-list > p {
        columns: 10.8em 3; -moz-columns: 10.8em 3; -webkit-columns: 10.8em 3;
    }

    .collection-method-list a {
        display: block;
        overflow: hidden;
        text-overflow: ellipsis;
        white-space: nowrap;
    }
</style>

<a name="arrays-and-objects-method-list"></a>
### Arrays & Objects

<div class="collection-method-list" markdown="1">

[Arr::accessible](#method-array-accessible)
[Arr::add](#method-array-add)
[Arr::collapse](#method-array-collapse)
[Arr::crossJoin](#method-array-crossjoin)
[Arr::divide](#method-array-divide)
[Arr::dot](#method-array-dot)
[Arr::except](#method-array-except)
[Arr::exists](#method-array-exists)
[Arr::first](#method-array-first)
[Arr::flatten](#method-array-flatten)
[Arr::forget](#method-array-forget)
[Arr::get](#method-array-get)
[Arr::has](#method-array-has)
[Arr::hasAny](#method-array-hasany)
[Arr::isAssoc](#method-array-isassoc)
[Arr::isList](#method-array-islist)
[Arr::keyBy](#method-array-keyby)
[Arr::last](#method-array-last)
[Arr::map](#method-array-map)
[Arr::only](#method-array-only)
[Arr::pluck](#method-array-pluck)
[Arr::prepend](#method-array-prepend)
[Arr::prependKeysWith](#method-array-prependkeyswith)
[Arr::pull](#method-array-pull)
[Arr::query](#method-array-query)
[Arr::random](#method-array-random)
[Arr::set](#method-array-set)
[Arr::shuffle](#method-array-shuffle)
[Arr::sort](#method-array-sort)
[Arr::sortRecursive](#method-array-sort-recursive)
[Arr::toCssClasses](#method-array-to-css-classes)
[Arr::undot](#method-array-undot)
[Arr::where](#method-array-where)
[Arr::whereNotNull](#method-array-where-not-null)
[Arr::wrap](#method-array-wrap)
[data_fill](#method-data-fill)
[data_get](#method-data-get)
[data_set](#method-data-set)
[head](#method-head)
[last](#method-last)
</div>

<a name="paths-method-list"></a>
### Paths

<div class="collection-method-list" markdown="1">

[app_path](#method-app-path)
[base_path](#method-base-path)
[config_path](#method-config-path)
[database_path](#method-database-path)
[lang_path](#method-lang-path)
[mix](#method-mix)
[public_path](#method-public-path)
[resource_path](#method-resource-path)
[storage_path](#method-storage-path)

</div>

<a name="strings-method-list"></a>
### Strings

<div class="collection-method-list" markdown="1">

[\__](#method-__)
[class_basename](#method-class-basename)
[e](#method-e)
[preg_replace_array](#method-preg-replace-array)
[Str::after](#method-str-after)
[Str::afterLast](#method-str-after-last)
[Str::ascii](#method-str-ascii)
[Str::before](#method-str-before)
[Str::beforeLast](#method-str-before-last)
[Str::between](#method-str-between)
[Str::betweenFirst](#method-str-between-first)
[Str::camel](#method-camel-case)
[Str::contains](#method-str-contains)
[Str::containsAll](#method-str-contains-all)
[Str::endsWith](#method-ends-with)
[Str::excerpt](#method-excerpt)
[Str::finish](#method-str-finish)
[Str::headline](#method-str-headline)
[Str::is](#method-str-is)
[Str::isAscii](#method-str-is-ascii)
[Str::isUuid](#method-str-is-uuid)
[Str::kebab](#method-kebab-case)
[Str::lcfirst](#method-str-lcfirst)
[Str::length](#method-str-length)
[Str::limit](#method-str-limit)
[Str::lower](#method-str-lower)
[Str::markdown](#method-str-markdown)
[Str::mask](#method-str-mask)
[Str::orderedUuid](#method-str-ordered-uuid)
[Str::padBoth](#method-str-padboth)
[Str::padLeft](#method-str-padleft)
[Str::padRight](#method-str-padright)
[Str::plural](#method-str-plural)
[Str::pluralStudly](#method-str-plural-studly)
[Str::random](#method-str-random)
[Str::remove](#method-str-remove)
[Str::replace](#method-str-replace)
[Str::replaceArray](#method-str-replace-array)
[Str::replaceFirst](#method-str-replace-first)
[Str::replaceLast](#method-str-replace-last)
[Str::reverse](#method-str-reverse)
[Str::singular](#method-str-singular)
[Str::slug](#method-str-slug)
[Str::snake](#method-snake-case)
[Str::squish](#method-str-squish)
[Str::start](#method-str-start)
[Str::startsWith](#method-starts-with)
[Str::studly](#method-studly-case)
[Str::substr](#method-str-substr)
[Str::substrCount](#method-str-substrcount)
[Str::substrReplace](#method-str-substrreplace)
[Str::swap](#method-str-swap)
[Str::title](#method-title-case)
[Str::toHtmlString](#method-str-to-html-string)
[Str::ucfirst](#method-str-ucfirst)
[Str::ucsplit](#method-str-ucsplit)
[Str::upper](#method-str-upper)
[Str::uuid](#method-str-uuid)
[Str::wordCount](#method-str-word-count)
[Str::words](#method-str-words)
[str](#method-str)
[trans](#method-trans)
[trans_choice](#method-trans-choice)

</div>

<a name="fluent-strings-method-list"></a>
### Fluent Strings

<div class="collection-method-list" markdown="1">

[after](#method-fluent-str-after)
[afterLast](#method-fluent-str-after-last)
[append](#method-fluent-str-append)
[ascii](#method-fluent-str-ascii)
[basename](#method-fluent-str-basename)
[before](#method-fluent-str-before)
[beforeLast](#method-fluent-str-before-last)
[between](#method-fluent-str-between)
[betweenFirst](#method-fluent-str-between-first)
[camel](#method-fluent-str-camel)
[contains](#method-fluent-str-contains)
[containsAll](#method-fluent-str-contains-all)
[dirname](#method-fluent-str-dirname)
[endsWith](#method-fluent-str-ends-with)
[excerpt](#method-fluent-str-excerpt)
[exactly](#method-fluent-str-exactly)
[explode](#method-fluent-str-explode)
[finish](#method-fluent-str-finish)
[is](#method-fluent-str-is)
[isAscii](#method-fluent-str-is-ascii)
[isEmpty](#method-fluent-str-is-empty)
[isNotEmpty](#method-fluent-str-is-not-empty)
[isJson](#method-fluent-str-is-json)
[isUuid](#method-fluent-str-is-uuid)
[kebab](#method-fluent-str-kebab)
[lcfirst](#method-fluent-str-lcfirst)
[length](#method-fluent-str-length)
[limit](#method-fluent-str-limit)
[lower](#method-fluent-str-lower)
[ltrim](#method-fluent-str-ltrim)
[markdown](#method-fluent-str-markdown)
[mask](#method-fluent-str-mask)
[match](#method-fluent-str-match)
[matchAll](#method-fluent-str-match-all)
[newLine](#method-fluent-str-new-line)
[padBoth](#method-fluent-str-padboth)
[padLeft](#method-fluent-str-padleft)
[padRight](#method-fluent-str-padright)
[pipe](#method-fluent-str-pipe)
[plural](#method-fluent-str-plural)
[prepend](#method-fluent-str-prepend)
[remove](#method-fluent-str-remove)
[replace](#method-fluent-str-replace)
[replaceArray](#method-fluent-str-replace-array)
[replaceFirst](#method-fluent-str-replace-first)
[replaceLast](#method-fluent-str-replace-last)
[replaceMatches](#method-fluent-str-replace-matches)
[rtrim](#method-fluent-str-rtrim)
[scan](#method-fluent-str-scan)
[singular](#method-fluent-str-singular)
[slug](#method-fluent-str-slug)
[snake](#method-fluent-str-snake)
[split](#method-fluent-str-split)
[squish](#method-fluent-str-squish)
[start](#method-fluent-str-start)
[startsWith](#method-fluent-str-starts-with)
[studly](#method-fluent-str-studly)
[substr](#method-fluent-str-substr)
[substrReplace](#method-fluent-str-substrreplace)
[swap](#method-fluent-str-swap)
[tap](#method-fluent-str-tap)
[test](#method-fluent-str-test)
[title](#method-fluent-str-title)
[trim](#method-fluent-str-trim)
[ucfirst](#method-fluent-str-ucfirst)
[ucsplit](#method-fluent-str-ucsplit)
[upper](#method-fluent-str-upper)
[when](#method-fluent-str-when)
[whenContains](#method-fluent-str-when-contains)
[whenContainsAll](#method-fluent-str-when-contains-all)
[whenEmpty](#method-fluent-str-when-empty)
[whenNotEmpty](#method-fluent-str-when-not-empty)
[whenStartsWith](#method-fluent-str-when-starts-with)
[whenEndsWith](#method-fluent-str-when-ends-with)
[whenExactly](#method-fluent-str-when-exactly)
[whenIs](#method-fluent-str-when-is)
[whenIsAscii](#method-fluent-str-when-is-ascii)
[whenIsUuid](#method-fluent-str-when-is-uuid)
[whenTest](#method-fluent-str-when-test)
[wordCount](#method-fluent-str-word-count)
[words](#method-fluent-str-words)

</div>

<a name="urls-method-list"></a>
### URLs

<div class="collection-method-list" markdown="1">

[action](#method-action)
[asset](#method-asset)
[route](#method-route)
[secure_asset](#method-secure-asset)
[secure_url](#method-secure-url)
[to_route](#method-to-route)
[url](#method-url)

</div>

<a name="miscellaneous-method-list"></a>
### Miscellaneous

<div class="collection-method-list" markdown="1">

[abort](#method-abort)
[abort_if](#method-abort-if)
[abort_unless](#method-abort-unless)
[app](#method-app)
[auth](#method-auth)
[back](#method-back)
[bcrypt](#method-bcrypt)
[blank](#method-blank)
[broadcast](#method-broadcast)
[cache](#method-cache)
[class_uses_recursive](#method-class-uses-recursive)
[collect](#method-collect)
[config](#method-config)
[cookie](#method-cookie)
[csrf_field](#method-csrf-field)
[csrf_token](#method-csrf-token)
[decrypt](#method-decrypt)
[dd](#method-dd)
[dispatch](#method-dispatch)
[dump](#method-dump)
[encrypt](#method-encrypt)
[env](#method-env)
[event](#method-event)
[filled](#method-filled)
[info](#method-info)
[logger](#method-logger)
[method_field](#method-method-field)
[now](#method-now)
[old](#method-old)
[optional](#method-optional)
[policy](#method-policy)
[redirect](#method-redirect)
[report](#method-report)
[request](#method-request)
[rescue](#method-rescue)
[resolve](#method-resolve)
[response](#method-response)
[retry](#method-retry)
[session](#method-session)
[tap](#method-tap)
[throw_if](#method-throw-if)
[throw_unless](#method-throw-unless)
[today](#method-today)
[trait_uses_recursive](#method-trait-uses-recursive)
[transform](#method-transform)
[validator](#method-validator)
[value](#method-value)
[view](#method-view)
[with](#method-with)

</div>

<a name="method-listing"></a>
## Method Listing

<style>
    .collection-method code {
        font-size: 14px;
    }

    .collection-method:not(.first-collection-method) {
        margin-top: 50px;
    }
</style>

<a name="arrays"></a>
## Arrays & Objects

<a name="method-array-accessible"></a>
#### `Arr::accessible()` {.collection-method .first-collection-method}

The `Arr::accessible` method determines if the given value is array accessible:

    use Illuminate\Support\Arr;
    use Illuminate\Support\Collection;

    $isAccessible = Arr::accessible(['a' => 1, 'b' => 2]);

    // true

    $isAccessible = Arr::accessible(new Collection);

    // true

    $isAccessible = Arr::accessible('abc');

    // false

    $isAccessible = Arr::accessible(new stdClass);

    // false

<a name="method-array-add"></a>
#### `Arr::add()` {.collection-method}

The `Arr::add` method adds a given key / value pair to an array if the given key doesn't already exist in the array or is set to `null`:

    use Illuminate\Support\Arr;

    $array = Arr::add(['name' => 'Desk'], 'price', 100);

    // ['name' => 'Desk', 'price' => 100]

    $array = Arr::add(['name' => 'Desk', 'price' => null], 'price', 100);

    // ['name' => 'Desk', 'price' => 100]


<a name="method-array-collapse"></a>
#### `Arr::collapse()` {.collection-method}

The `Arr::collapse` method collapses an array of arrays into a single array:

    use Illuminate\Support\Arr;

    $array = Arr::collapse([[1, 2, 3], [4, 5, 6], [7, 8, 9]]);

    // [1, 2, 3, 4, 5, 6, 7, 8, 9]

<a name="method-array-crossjoin"></a>
#### `Arr::crossJoin()` {.collection-method}

The `Arr::crossJoin` method cross joins the given arrays, returning a Cartesian product with all possible permutations:

    use Illuminate\Support\Arr;

    $matrix = Arr::crossJoin([1, 2], ['a', 'b']);

    /*
        [
            [1, 'a'],
            [1, 'b'],
            [2, 'a'],
            [2, 'b'],
        ]
    */

    $matrix = Arr::crossJoin([1, 2], ['a', 'b'], ['I', 'II']);

    /*
        [
            [1, 'a', 'I'],
            [1, 'a', 'II'],
            [1, 'b', 'I'],
            [1, 'b', 'II'],
            [2, 'a', 'I'],
            [2, 'a', 'II'],
            [2, 'b', 'I'],
            [2, 'b', 'II'],
        ]
    */

<a name="method-array-divide"></a>
#### `Arr::divide()` {.collection-method}

The `Arr::divide` method returns two arrays: one containing the keys and the other containing the values of the given array:

    use Illuminate\Support\Arr;

    [$keys, $values] = Arr::divide(['name' => 'Desk']);

    // $keys: ['name']

    // $values: ['Desk']

<a name="method-array-dot"></a>
#### `Arr::dot()` {.collection-method}

The `Arr::dot` method flattens a multi-dimensional array into a single level array that uses "dot" notation to indicate depth:

    use Illuminate\Support\Arr;

    $array = ['products' => ['desk' => ['price' => 100]]];

    $flattened = Arr::dot($array);

    // ['products.desk.price' => 100]

<a name="method-array-except"></a>
#### `Arr::except()` {.collection-method}

The `Arr::except` method removes the given key / value pairs from an array:

    use Illuminate\Support\Arr;

    $array = ['name' => 'Desk', 'price' => 100];

    $filtered = Arr::except($array, ['price']);

    // ['name' => 'Desk']

<a name="method-array-exists"></a>
#### `Arr::exists()` {.collection-method}

The `Arr::exists` method checks that the given key exists in the provided array:

    use Illuminate\Support\Arr;

    $array = ['name' => 'John Doe', 'age' => 17];

    $exists = Arr::exists($array, 'name');

    // true

    $exists = Arr::exists($array, 'salary');

    // false

<a name="method-array-first"></a>
#### `Arr::first()` {.collection-method}

The `Arr::first` method returns the first element of an array passing a given truth test:

    use Illuminate\Support\Arr;

    $array = [100, 200, 300];

    $first = Arr::first($array, function ($value, $key) {
        return $value >= 150;
    });

    // 200

A default value may also be passed as the third parameter to the method. This value will be returned if no value passes the truth test:

    use Illuminate\Support\Arr;

    $first = Arr::first($array, $callback, $default);

<a name="method-array-flatten"></a>
#### `Arr::flatten()` {.collection-method}

The `Arr::flatten` method flattens a multi-dimensional array into a single level array:

    use Illuminate\Support\Arr;

    $array = ['name' => 'Joe', 'languages' => ['PHP', 'Ruby']];

    $flattened = Arr::flatten($array);

    // ['Joe', 'PHP', 'Ruby']

<a name="method-array-forget"></a>
#### `Arr::forget()` {.collection-method}

The `Arr::forget` method removes a given key / value pair from a deeply nested array using "dot" notation:

    use Illuminate\Support\Arr;

    $array = ['products' => ['desk' => ['price' => 100]]];

    Arr::forget($array, 'products.desk');

    // ['products' => []]

<a name="method-array-get"></a>
#### `Arr::get()` {.collection-method}

The `Arr::get` method retrieves a value from a deeply nested array using "dot" notation:

    use Illuminate\Support\Arr;

    $array = ['products' => ['desk' => ['price' => 100]]];

    $price = Arr::get($array, 'products.desk.price');

    // 100

The `Arr::get` method also accepts a default value, which will be returned if the specified key is not present in the array:

    use Illuminate\Support\Arr;

    $discount = Arr::get($array, 'products.desk.discount', 0);

    // 0

<a name="method-array-has"></a>
#### `Arr::has()` {.collection-method}

The `Arr::has` method checks whether a given item or items exists in an array using "dot" notation:

    use Illuminate\Support\Arr;

    $array = ['product' => ['name' => 'Desk', 'price' => 100]];

    $contains = Arr::has($array, 'product.name');

    // true

    $contains = Arr::has($array, ['product.price', 'product.discount']);

    // false

<a name="method-array-hasany"></a>
#### `Arr::hasAny()` {.collection-method}

The `Arr::hasAny` method checks whether any item in a given set exists in an array using "dot" notation:

    use Illuminate\Support\Arr;

    $array = ['product' => ['name' => 'Desk', 'price' => 100]];

    $contains = Arr::hasAny($array, 'product.name');

    // true

    $contains = Arr::hasAny($array, ['product.name', 'product.discount']);

    // true

    $contains = Arr::hasAny($array, ['category', 'product.discount']);

    // false

<a name="method-array-isassoc"></a>
#### `Arr::isAssoc()` {.collection-method}

The `Arr::isAssoc` method returns `true` if the given array is an associative array. An array is considered "associative" if it doesn't have sequential numerical keys beginning with zero:

    use Illuminate\Support\Arr;

    $isAssoc = Arr::isAssoc(['product' => ['name' => 'Desk', 'price' => 100]]);

    // true

    $isAssoc = Arr::isAssoc([1, 2, 3]);

    // false

<a name="method-array-islist"></a>
#### `Arr::isList()` {.collection-method}

The `Arr::isList` method returns `true` if the given array's keys are sequential integers beginning from zero:

    use Illuminate\Support\Arr;

    $isAssoc = Arr::isList(['foo', 'bar', 'baz']);

    // true

    $isAssoc = Arr::isList(['product' => ['name' => 'Desk', 'price' => 100]]);

    // false

<a name="method-array-keyby"></a>
#### `Arr::keyBy()` {.collection-method}

The `Arr::keyBy` method keys the array by the given key. If multiple items have the same key, only the last one will appear in the new array:

    use Illuminate\Support\Arr;

    $array = [
        ['product_id' => 'prod-100', 'name' => 'Desk'],
        ['product_id' => 'prod-200', 'name' => 'Chair'],
    ];

    $keyed = Arr::keyBy($array, 'product_id');

    /*
        [
            'prod-100' => ['product_id' => 'prod-100', 'name' => 'Desk'],
            'prod-200' => ['product_id' => 'prod-200', 'name' => 'Chair'],
        ]
    */

<a name="method-array-last"></a>
#### `Arr::last()` {.collection-method}

The `Arr::last` method returns the last element of an array passing a given truth test:

    use Illuminate\Support\Arr;

    $array = [100, 200, 300, 110];

    $last = Arr::last($array, function ($value, $key) {
        return $value >= 150;
    });

    // 300

A default value may be passed as the third argument to the method. This value will be returned if no value passes the truth test:

    use Illuminate\Support\Arr;

    $last = Arr::last($array, $callback, $default);

<a name="method-array-map"></a>
#### `Arr::map()` {.collection-method}

The `Arr::map` method iterates through the array and passes each value and key to the given callback. The array value is replaced by the value returned by the callback:

    use Illuminate\Support\Arr;

    $array = ['first' => 'james', 'last' => 'kirk'];

    $mapped = Arr::map($array, function ($value, $key) {
        return ucfirst($value);
    });

    // ['first' => 'James', 'last' => 'Kirk']

<a name="method-array-only"></a>
#### `Arr::only()` {.collection-method}

The `Arr::only` method returns only the specified key / value pairs from the given array:

    use Illuminate\Support\Arr;

    $array = ['name' => 'Desk', 'price' => 100, 'orders' => 10];

    $slice = Arr::only($array, ['name', 'price']);

    // ['name' => 'Desk', 'price' => 100]

<a name="method-array-pluck"></a>
#### `Arr::pluck()` {.collection-method}

The `Arr::pluck` method retrieves all of the values for a given key from an array:

    use Illuminate\Support\Arr;

    $array = [
        ['developer' => ['id' => 1, 'name' => 'Taylor']],
        ['developer' => ['id' => 2, 'name' => 'Abigail']],
    ];

    $names = Arr::pluck($array, 'developer.name');

    // ['Taylor', 'Abigail']

You may also specify how you wish the resulting list to be keyed:

    use Illuminate\Support\Arr;

    $names = Arr::pluck($array, 'developer.name', 'developer.id');

    // [1 => 'Taylor', 2 => 'Abigail']

<a name="method-array-prepend"></a>
#### `Arr::prepend()` {.collection-method}

The `Arr::prepend` method will push an item onto the beginning of an array:

    use Illuminate\Support\Arr;

    $array = ['one', 'two', 'three', 'four'];

    $array = Arr::prepend($array, 'zero');

    // ['zero', 'one', 'two', 'three', 'four']

If needed, you may specify the key that should be used for the value:

    use Illuminate\Support\Arr;

    $array = ['price' => 100];

    $array = Arr::prepend($array, 'Desk', 'name');

    // ['name' => 'Desk', 'price' => 100]

<a name="method-array-prependkeyswith"></a>
#### `Arr::prependKeysWith()` {.collection-method}

The `Arr::prependKeysWith` prepends all key names of an associative array with the given prefix:

    use Illuminate\Support\Arr;

    $array = [
        'name' => 'Desk',
        'price' => 100,
    ];

    $keyed = Arr::prependKeysWith($array, 'product.');

    /*
        [
            'product.name' => 'Desk',
            'product.price' => 100,
        ]
    */

<a name="method-array-pull"></a>
#### `Arr::pull()` {.collection-method}

The `Arr::pull` method returns and removes a key / value pair from an array:

    use Illuminate\Support\Arr;

    $array = ['name' => 'Desk', 'price' => 100];

    $name = Arr::pull($array, 'name');

    // $name: Desk

    // $array: ['price' => 100]

A default value may be passed as the third argument to the method. This value will be returned if the key doesn't exist:

    use Illuminate\Support\Arr;

    $value = Arr::pull($array, $key, $default);

<a name="method-array-query"></a>
#### `Arr::query()` {.collection-method}

The `Arr::query` method converts the array into a query string:

    use Illuminate\Support\Arr;

    $array = [
        'name' => 'Taylor',
        'order' => [
            'column' => 'created_at',
            'direction' => 'desc'
        ]
    ];

    Arr::query($array);

    // name=Taylor&order[column]=created_at&order[direction]=desc

<a name="method-array-random"></a>
#### `Arr::random()` {.collection-method}

The `Arr::random` method returns a random value from an array:

    use Illuminate\Support\Arr;

    $array = [1, 2, 3, 4, 5];

    $random = Arr::random($array);

    // 4 - (retrieved randomly)

You may also specify the number of items to return as an optional second argument. Note that providing this argument will return an array even if only one item is desired:

    use Illuminate\Support\Arr;

    $items = Arr::random($array, 2);

    // [2, 5] - (retrieved randomly)

<a name="method-array-set"></a>
#### `Arr::set()` {.collection-method}

The `Arr::set` method sets a value within a deeply nested array using "dot" notation:

    use Illuminate\Support\Arr;

    $array = ['products' => ['desk' => ['price' => 100]]];

    Arr::set($array, 'products.desk.price', 200);

    // ['products' => ['desk' => ['price' => 200]]]

<a name="method-array-shuffle"></a>
#### `Arr::shuffle()` {.collection-method}

The `Arr::shuffle` method randomly shuffles the items in the array:

    use Illuminate\Support\Arr;

    $array = Arr::shuffle([1, 2, 3, 4, 5]);

    // [3, 2, 5, 1, 4] - (generated randomly)

<a name="method-array-sort"></a>
#### `Arr::sort()` {.collection-method}

The `Arr::sort` method sorts an array by its values:

    use Illuminate\Support\Arr;

    $array = ['Desk', 'Table', 'Chair'];

    $sorted = Arr::sort($array);

    // ['Chair', 'Desk', 'Table']

You may also sort the array by the results of a given closure:

    use Illuminate\Support\Arr;

    $array = [
        ['name' => 'Desk'],
        ['name' => 'Table'],
        ['name' => 'Chair'],
    ];

    $sorted = array_values(Arr::sort($array, function ($value) {
        return $value['name'];
    }));

    /*
        [
            ['name' => 'Chair'],
            ['name' => 'Desk'],
            ['name' => 'Table'],
        ]
    */

<a name="method-array-sort-recursive"></a>
#### `Arr::sortRecursive()` {.collection-method}

The `Arr::sortRecursive` method recursively sorts an array using the `sort` function for numerically indexed sub-arrays and the `ksort` function for associative sub-arrays:

    use Illuminate\Support\Arr;

    $array = [
        ['Roman', 'Taylor', 'Li'],
        ['PHP', 'Ruby', 'JavaScript'],
        ['one' => 1, 'two' => 2, 'three' => 3],
    ];

    $sorted = Arr::sortRecursive($array);

    /*
        [
            ['JavaScript', 'PHP', 'Ruby'],
            ['one' => 1, 'three' => 3, 'two' => 2],
            ['Li', 'Roman', 'Taylor'],
        ]
    */

<a name="method-array-to-css-classes"></a>
#### `Arr::toCssClasses()` {.collection-method}

The `Arr::toCssClasses` conditionally compiles a CSS class string. The method accepts an array of classes where the array key contains the class or classes you wish to add, while the value is a boolean expression. If the array element has a numeric key, it will always be included in the rendered class list:

    use Illuminate\Support\Arr;

    $isActive = false;
    $hasError = true;

    $array = ['p-4', 'font-bold' => $isActive, 'bg-red' => $hasError];

    $classes = Arr::toCssClasses($array);

    /*
        'p-4 bg-red'
    */

This method powers Laravel's functionality allowing [merging classes with a Blade component's attribute bag](/docs/{{version}}/blade#conditionally-merge-classes) as well as the `@class` [Blade directive](/docs/{{version}}/blade#conditional-classes).

<a name="method-array-undot"></a>
#### `Arr::undot()` {.collection-method}

The `Arr::undot` method expands a single-dimensional array that uses "dot" notation into a multi-dimensional array:

    use Illuminate\Support\Arr;

    $array = [
        'user.name' => 'Kevin Malone',
        'user.occupation' => 'Accountant',
    ];

    $array = Arr::undot($array);

    // ['user' => ['name' => 'Kevin Malone', 'occupation' => 'Accountant']]

<a name="method-array-where"></a>
#### `Arr::where()` {.collection-method}

The `Arr::where` method filters an array using the given closure:

    use Illuminate\Support\Arr;

    $array = [100, '200', 300, '400', 500];

    $filtered = Arr::where($array, function ($value, $key) {
        return is_string($value);
    });

    // [1 => '200', 3 => '400']

<a name="method-array-where-not-null"></a>
#### `Arr::whereNotNull()` {.collection-method}

The `Arr::whereNotNull` method removes all `null` values from the given array:

    use Illuminate\Support\Arr;

    $array = [0, null];

    $filtered = Arr::whereNotNull($array);

    // [0 => 0]

<a name="method-array-wrap"></a>
#### `Arr::wrap()` {.collection-method}

The `Arr::wrap` method wraps the given value in an array. If the given value is already an array it will be returned without modification:

    use Illuminate\Support\Arr;

    $string = 'Laravel';

    $array = Arr::wrap($string);

    // ['Laravel']

If the given value is `null`, an empty array will be returned:

    use Illuminate\Support\Arr;

    $array = Arr::wrap(null);

    // []

<a name="method-data-fill"></a>
#### `data_fill()` {.collection-method}

The `data_fill` function sets a missing value within a nested array or object using "dot" notation:

    $data = ['products' => ['desk' => ['price' => 100]]];

    data_fill($data, 'products.desk.price', 200);

    // ['products' => ['desk' => ['price' => 100]]]

    data_fill($data, 'products.desk.discount', 10);

    // ['products' => ['desk' => ['price' => 100, 'discount' => 10]]]

This function also accepts asterisks as wildcards and will fill the target accordingly:

    $data = [
        'products' => [
            ['name' => 'Desk 1', 'price' => 100],
            ['name' => 'Desk 2'],
        ],
    ];

    data_fill($data, 'products.*.price', 200);

    /*
        [
            'products' => [
                ['name' => 'Desk 1', 'price' => 100],
                ['name' => 'Desk 2', 'price' => 200],
            ],
        ]
    */

<a name="method-data-get"></a>
#### `data_get()` {.collection-method}

The `data_get` function retrieves a value from a nested array or object using "dot" notation:

    $data = ['products' => ['desk' => ['price' => 100]]];

    $price = data_get($data, 'products.desk.price');

    // 100

The `data_get` function also accepts a default value, which will be returned if the specified key is not found:

    $discount = data_get($data, 'products.desk.discount', 0);

    // 0

The function also accepts wildcards using asterisks, which may target any key of the array or object:

    $data = [
        'product-one' => ['name' => 'Desk 1', 'price' => 100],
        'product-two' => ['name' => 'Desk 2', 'price' => 150],
    ];

    data_get($data, '*.name');

    // ['Desk 1', 'Desk 2'];

<a name="method-data-set"></a>
#### `data_set()` {.collection-method}

The `data_set` function sets a value within a nested array or object using "dot" notation:

    $data = ['products' => ['desk' => ['price' => 100]]];

    data_set($data, 'products.desk.price', 200);

    // ['products' => ['desk' => ['price' => 200]]]

This function also accepts wildcards using asterisks and will set values on the target accordingly:

    $data = [
        'products' => [
            ['name' => 'Desk 1', 'price' => 100],
            ['name' => 'Desk 2', 'price' => 150],
        ],
    ];

    data_set($data, 'products.*.price', 200);

    /*
        [
            'products' => [
                ['name' => 'Desk 1', 'price' => 200],
                ['name' => 'Desk 2', 'price' => 200],
            ],
        ]
    */

By default, any existing values are overwritten. If you wish to only set a value if it doesn't exist, you may pass `false` as the fourth argument to the function:

    $data = ['products' => ['desk' => ['price' => 100]]];

    data_set($data, 'products.desk.price', 200, $overwrite = false);

    // ['products' => ['desk' => ['price' => 100]]]

<a name="method-head"></a>
#### `head()` {.collection-method}

The `head` function returns the first element in the given array:

    $array = [100, 200, 300];

    $first = head($array);

    // 100

<a name="method-last"></a>
#### `last()` {.collection-method}

The `last` function returns the last element in the given array:

    $array = [100, 200, 300];

    $last = last($array);

    // 300

<a name="paths"></a>
## Paths

<a name="method-app-path"></a>
#### `app_path()` {.collection-method}

The `app_path` function returns the fully qualified path to your application's `app` directory. You may also use the `app_path` function to generate a fully qualified path to a file relative to the application directory:

    $path = app_path();

    $path = app_path('Http/Controllers/Controller.php');

<a name="method-base-path"></a>
#### `base_path()` {.collection-method}

The `base_path` function returns the fully qualified path to your application's root directory. You may also use the `base_path` function to generate a fully qualified path to a given file relative to the project root directory:

    $path = base_path();

    $path = base_path('vendor/bin');

<a name="method-config-path"></a>
#### `config_path()` {.collection-method}

The `config_path` function returns the fully qualified path to your application's `config` directory. You may also use the `config_path` function to generate a fully qualified path to a given file within the application's configuration directory:

    $path = config_path();

    $path = config_path('app.php');

<a name="method-database-path"></a>
#### `database_path()` {.collection-method}

The `database_path` function returns the fully qualified path to your application's `database` directory. You may also use the `database_path` function to generate a fully qualified path to a given file within the database directory:

    $path = database_path();

    $path = database_path('factories/UserFactory.php');

<a name="method-lang-path"></a>
#### `lang_path()` {.collection-method}

The `lang_path` function returns the fully qualified path to your application's `lang` directory. You may also use the `lang_path` function to generate a fully qualified path to a given file within the directory:

    $path = lang_path();

    $path = lang_path('en/messages.php');

<a name="method-mix"></a>
#### `mix()` {.collection-method}

The `mix` function returns the path to a [versioned Mix file](/docs/{{version}}/mix):

    $path = mix('css/app.css');

<a name="method-public-path"></a>
#### `public_path()` {.collection-method}

The `public_path` function returns the fully qualified path to your application's `public` directory. You may also use the `public_path` function to generate a fully qualified path to a given file within the public directory:

    $path = public_path();

    $path = public_path('css/app.css');

<a name="method-resource-path"></a>
#### `resource_path()` {.collection-method}

The `resource_path` function returns the fully qualified path to your application's `resources` directory. You may also use the `resource_path` function to generate a fully qualified path to a given file within the resources directory:

    $path = resource_path();

    $path = resource_path('sass/app.scss');

<a name="method-storage-path"></a>
#### `storage_path()` {.collection-method}

The `storage_path` function returns the fully qualified path to your application's `storage` directory. You may also use the `storage_path` function to generate a fully qualified path to a given file within the storage directory:

    $path = storage_path();

    $path = storage_path('app/file.txt');

<a name="strings"></a>
## Strings

<a name="method-__"></a>
#### `__()` {.collection-method}

The `__` function translates the given translation string or translation key using your [localization files](/docs/{{version}}/localization):

    echo __('Welcome to our application');

    echo __('messages.welcome');

If the specified translation string or key does not exist, the `__` function will return the given value. So, using the example above, the `__` function would return `messages.welcome` if that translation key does not exist.

<a name="method-class-basename"></a>
#### `class_basename()` {.collection-method}

The `class_basename` function returns the class name of the given class with the class's namespace removed:

    $class = class_basename('Foo\Bar\Baz');

    // Baz

<a name="method-e"></a>
#### `e()` {.collection-method}

The `e` function runs PHP's `htmlspecialchars` function with the `double_encode` option set to `true` by default:

    echo e('<html>foo</html>');

    // &lt;html&gt;foo&lt;/html&gt;

<a name="method-preg-replace-array"></a>
#### `preg_replace_array()` {.collection-method}

The `preg_replace_array` function replaces a given pattern in the string sequentially using an array:

    $string = 'The event will take place between :start and :end';

    $replaced = preg_replace_array('/:[a-z_]+/', ['8:30', '9:00'], $string);

    // The event will take place between 8:30 and 9:00

<a name="method-str-after"></a>
#### `Str::after()` {.collection-method}

The `Str::after` method returns everything after the given value in a string. The entire string will be returned if the value does not exist within the string:

    use Illuminate\Support\Str;

    $slice = Str::after('This is my name', 'This is');

    // ' my name'

<a name="method-str-after-last"></a>
#### `Str::afterLast()` {.collection-method}

The `Str::afterLast` method returns everything after the last occurrence of the given value in a string. The entire string will be returned if the value does not exist within the string:

    use Illuminate\Support\Str;

    $slice = Str::afterLast('App\Http\Controllers\Controller', '\\');

    // 'Controller'

<a name="method-str-ascii"></a>
#### `Str::ascii()` {.collection-method}

The `Str::ascii` method will attempt to transliterate the string into an ASCII value:

    use Illuminate\Support\Str;

    $slice = Str::ascii('û');

    // 'u'

<a name="method-str-before"></a>
#### `Str::before()` {.collection-method}

The `Str::before` method returns everything before the given value in a string:

    use Illuminate\Support\Str;

    $slice = Str::before('This is my name', 'my name');

    // 'This is '

<a name="method-str-before-last"></a>
#### `Str::beforeLast()` {.collection-method}

The `Str::beforeLast` method returns everything before the last occurrence of the given value in a string:

    use Illuminate\Support\Str;

    $slice = Str::beforeLast('This is my name', 'is');

    // 'This '

<a name="method-str-between"></a>
#### `Str::between()` {.collection-method}

The `Str::between` method returns the portion of a string between two values:

    use Illuminate\Support\Str;

    $slice = Str::between('This is my name', 'This', 'name');

    // ' is my '

<a name="method-str-between-first"></a>
#### `Str::betweenFirst()` {.collection-method}

The `Str::betweenFirst` method returns the smallest possible portion of a string between two values:

    use Illuminate\Support\Str;

    $slice = Str::betweenFirst('[a] bc [d]', '[', ']');

    // 'a'

<a name="method-camel-case"></a>
#### `Str::camel()` {.collection-method}

The `Str::camel` method converts the given string to `camelCase`:

    use Illuminate\Support\Str;

    $converted = Str::camel('foo_bar');

    // fooBar

<a name="method-str-contains"></a>
#### `Str::contains()` {.collection-method}

The `Str::contains` method determines if the given string contains the given value. This method is case sensitive:

    use Illuminate\Support\Str;

    $contains = Str::contains('This is my name', 'my');

    // true

You may also pass an array of values to determine if the given string contains any of the values in the array:

    use Illuminate\Support\Str;

    $contains = Str::contains('This is my name', ['my', 'foo']);

    // true

<a name="method-str-contains-all"></a>
#### `Str::containsAll()` {.collection-method}

The `Str::containsAll` method determines if the given string contains all of the values in a given array:

    use Illuminate\Support\Str;

    $containsAll = Str::containsAll('This is my name', ['my', 'name']);

    // true

<a name="method-ends-with"></a>
#### `Str::endsWith()` {.collection-method}

The `Str::endsWith` method determines if the given string ends with the given value:

    use Illuminate\Support\Str;

    $result = Str::endsWith('This is my name', 'name');

    // true


You may also pass an array of values to determine if the given string ends with any of the values in the array:

    use Illuminate\Support\Str;

    $result = Str::endsWith('This is my name', ['name', 'foo']);

    // true

    $result = Str::endsWith('This is my name', ['this', 'foo']);

    // false

<a name="method-excerpt"></a>
#### `Str::excerpt()` {.collection-method}

The `Str::excerpt` method extracts an excerpt from a given string that matches the first instance of a phrase within that string:

    use Illuminate\Support\Str;

    $excerpt = Str::excerpt('This is my name', 'my', [
        'radius' => 3
    ]);

    // '...is my na...'

The `radius` option, which defaults to `100`, allows you to define the number of characters that should appear on each side of the truncated string.

In addition, you may use the `omission` option to define the string that will be prepended and appended to the truncated string:

    use Illuminate\Support\Str;

    $excerpt = Str::excerpt('This is my name', 'name', [
        'radius' => 3,
        'omission' => '(...) '
    ]);

    // '(...) my name'

<a name="method-str-finish"></a>
#### `Str::finish()` {.collection-method}

The `Str::finish` method adds a single instance of the given value to a string if it does not already end with that value:

    use Illuminate\Support\Str;

    $adjusted = Str::finish('this/string', '/');

    // this/string/

    $adjusted = Str::finish('this/string/', '/');

    // this/string/

<a name="method-str-headline"></a>
#### `Str::headline()` {.collection-method}

The `Str::headline` method will convert strings delimited by casing, hyphens, or underscores into a space delimited string with each word's first letter capitalized:

    use Illuminate\Support\Str;

    $headline = Str::headline('steve_jobs');

    // Steve Jobs

    $headline = Str::headline('EmailNotificationSent');

    // Email Notification Sent

<a name="method-str-is"></a>
#### `Str::is()` {.collection-method}

The `Str::is` method determines if a given string matches a given pattern. Asterisks may be used as wildcard values:

    use Illuminate\Support\Str;

    $matches = Str::is('foo*', 'foobar');

    // true

    $matches = Str::is('baz*', 'foobar');

    // false

<a name="method-str-is-ascii"></a>
#### `Str::isAscii()` {.collection-method}

The `Str::isAscii` method determines if a given string is 7 bit ASCII:

    use Illuminate\Support\Str;

    $isAscii = Str::isAscii('Taylor');

    // true

    $isAscii = Str::isAscii('ü');

    // false

<a name="method-str-is-uuid"></a>
#### `Str::isUuid()` {.collection-method}

The `Str::isUuid` method determines if the given string is a valid UUID:

    use Illuminate\Support\Str;

    $isUuid = Str::isUuid('a0a2a2d2-0b87-4a18-83f2-2529882be2de');

    // true

    $isUuid = Str::isUuid('laravel');

    // false

<a name="method-kebab-case"></a>
#### `Str::kebab()` {.collection-method}

The `Str::kebab` method converts the given string to `kebab-case`:

    use Illuminate\Support\Str;

    $converted = Str::kebab('fooBar');

    // foo-bar

<a name="method-str-lcfirst"></a>
#### `Str::lcfirst()` {.collection-method}

The `Str::lcfirst` method returns the given string with the first character lowercased:

    use Illuminate\Support\Str;

    $string = Str::lcfirst('Foo Bar');

    // foo Bar

<a name="method-str-length"></a>
#### `Str::length()` {.collection-method}

The `Str::length` method returns the length of the given string:

    use Illuminate\Support\Str;

    $length = Str::length('Laravel');

    // 7

<a name="method-str-limit"></a>
#### `Str::limit()` {.collection-method}

The `Str::limit` method truncates the given string to the specified length:

    use Illuminate\Support\Str;

    $truncated = Str::limit('The quick brown fox jumps over the lazy dog', 20);

    // The quick brown fox...

You may pass a third argument to the method to change the string that will be appended to the end of the truncated string:

    use Illuminate\Support\Str;

    $truncated = Str::limit('The quick brown fox jumps over the lazy dog', 20, ' (...)');

    // The quick brown fox (...)

<a name="method-str-lower"></a>
#### `Str::lower()` {.collection-method}

The `Str::lower` method converts the given string to lowercase:

    use Illuminate\Support\Str;

    $converted = Str::lower('LARAVEL');

    // laravel

<a name="method-str-markdown"></a>
#### `Str::markdown()` {.collection-method}

The `Str::markdown` method converts GitHub flavored Markdown into HTML using [CommonMark](https://commonmark.thephpleague.com/):

    use Illuminate\Support\Str;

    $html = Str::markdown('# Laravel');

    // <h1>Laravel</h1>

    $html = Str::markdown('# Taylor <b>Otwell</b>', [
        'html_input' => 'strip',
    ]);

    // <h1>Taylor Otwell</h1>

<a name="method-str-mask"></a>
#### `Str::mask()` {.collection-method}

The `Str::mask` method masks a portion of a string with a repeated character, and may be used to obfuscate segments of strings such as email addresses and phone numbers:

    use Illuminate\Support\Str;

    $string = Str::mask('taylor@example.com', '*', 3);

    // tay***************

If needed, you provide a negative number as the third argument to the `mask` method, which will instruct the method to begin masking at the given distance from the end of the string:

    $string = Str::mask('taylor@example.com', '*', -15, 3);

    // tay***@example.com

<a name="method-str-ordered-uuid"></a>
#### `Str::orderedUuid()` {.collection-method}

The `Str::orderedUuid` method generates a "timestamp first" UUID that may be efficiently stored in an indexed database column. Each UUID that is generated using this method will be sorted after UUIDs previously generated using the method:

    use Illuminate\Support\Str;

    return (string) Str::orderedUuid();

<a name="method-str-padboth"></a>
#### `Str::padBoth()` {.collection-method}

The `Str::padBoth` method wraps PHP's `str_pad` function, padding both sides of a string with another string until the final string reaches a desired length:

    use Illuminate\Support\Str;

    $padded = Str::padBoth('James', 10, '_');

    // '__James___'

    $padded = Str::padBoth('James', 10);

    // '  James   '

<a name="method-str-padleft"></a>
#### `Str::padLeft()` {.collection-method}

The `Str::padLeft` method wraps PHP's `str_pad` function, padding the left side of a string with another string until the final string reaches a desired length:

    use Illuminate\Support\Str;

    $padded = Str::padLeft('James', 10, '-=');

    // '-=-=-James'

    $padded = Str::padLeft('James', 10);

    // '     James'

<a name="method-str-padright"></a>
#### `Str::padRight()` {.collection-method}

The `Str::padRight` method wraps PHP's `str_pad` function, padding the right side of a string with another string until the final string reaches a desired length:

    use Illuminate\Support\Str;

    $padded = Str::padRight('James', 10, '-');

    // 'James-----'

    $padded = Str::padRight('James', 10);

    // 'James     '

<a name="method-str-plural"></a>
#### `Str::plural()` {.collection-method}

The `Str::plural` method converts a singular word string to its plural form. This function supports [any of the languages support by Laravel's pluralizer](/docs/{{version}}/localization#pluralization-language):

    use Illuminate\Support\Str;

    $plural = Str::plural('car');

    // cars

    $plural = Str::plural('child');

    // children

You may provide an integer as a second argument to the function to retrieve the singular or plural form of the string:

    use Illuminate\Support\Str;

    $plural = Str::plural('child', 2);

    // children

    $singular = Str::plural('child', 1);

    // child

<a name="method-str-plural-studly"></a>
#### `Str::pluralStudly()` {.collection-method}

The `Str::pluralStudly` method converts a singular word string formatted in studly caps case to its plural form. This function supports [any of the languages support by Laravel's pluralizer](/docs/{{version}}/localization#pluralization-language):

    use Illuminate\Support\Str;

    $plural = Str::pluralStudly('VerifiedHuman');

    // VerifiedHumans

    $plural = Str::pluralStudly('UserFeedback');

    // UserFeedback

You may provide an integer as a second argument to the function to retrieve the singular or plural form of the string:

    use Illuminate\Support\Str;

    $plural = Str::pluralStudly('VerifiedHuman', 2);

    // VerifiedHumans

    $singular = Str::pluralStudly('VerifiedHuman', 1);

    // VerifiedHuman

<a name="method-str-random"></a>
#### `Str::random()` {.collection-method}

The `Str::random` method generates a random string of the specified length. This function uses PHP's `random_bytes` function:

    use Illuminate\Support\Str;

    $random = Str::random(40);

<a name="method-str-remove"></a>
#### `Str::remove()` {.collection-method}

The `Str::remove` method removes the given value or array of values from the string:

    use Illuminate\Support\Str;

    $string = 'Peter Piper picked a peck of pickled peppers.';

    $removed = Str::remove('e', $string);

    // Ptr Pipr pickd a pck of pickld ppprs.

You may also pass `false` as a third argument to the `remove` method to ignore case when removing strings.

<a name="method-str-replace"></a>
#### `Str::replace()` {.collection-method}

The `Str::replace` method replaces a given string within the string:

    use Illuminate\Support\Str;

    $string = 'Laravel 8.x';

    $replaced = Str::replace('8.x', '9.x', $string);

    // Laravel 9.x

<a name="method-str-replace-array"></a>
#### `Str::replaceArray()` {.collection-method}

The `Str::replaceArray` method replaces a given value in the string sequentially using an array:

    use Illuminate\Support\Str;

    $string = 'The event will take place between ? and ?';

    $replaced = Str::replaceArray('?', ['8:30', '9:00'], $string);

    // The event will take place between 8:30 and 9:00

<a name="method-str-replace-first"></a>
#### `Str::replaceFirst()` {.collection-method}

The `Str::replaceFirst` method replaces the first occurrence of a given value in a string:

    use Illuminate\Support\Str;

    $replaced = Str::replaceFirst('the', 'a', 'the quick brown fox jumps over the lazy dog');

    // a quick brown fox jumps over the lazy dog

<a name="method-str-replace-last"></a>
#### `Str::replaceLast()` {.collection-method}

The `Str::replaceLast` method replaces the last occurrence of a given value in a string:

    use Illuminate\Support\Str;

    $replaced = Str::replaceLast('the', 'a', 'the quick brown fox jumps over the lazy dog');

    // the quick brown fox jumps over a lazy dog


<a name="method-str-reverse"></a>
#### `Str::reverse()` {.collection-method}

The `Str::reverse` method reverses the given string:

    use Illuminate\Support\Str;

    $reversed = Str::reverse('Hello World');

    // dlroW olleH

<a name="method-str-singular"></a>
#### `Str::singular()` {.collection-method}

The `Str::singular` method converts a string to its singular form. This function supports [any of the languages support by Laravel's pluralizer](/docs/{{version}}/localization#pluralization-language):

    use Illuminate\Support\Str;

    $singular = Str::singular('cars');

    // car

    $singular = Str::singular('children');

    // child

<a name="method-str-slug"></a>
#### `Str::slug()` {.collection-method}

The `Str::slug` method generates a URL friendly "slug" from the given string:

    use Illuminate\Support\Str;

    $slug = Str::slug('Laravel 5 Framework', '-');

    // laravel-5-framework

<a name="method-snake-case"></a>
#### `Str::snake()` {.collection-method}

The `Str::snake` method converts the given string to `snake_case`:

    use Illuminate\Support\Str;

    $converted = Str::snake('fooBar');

    // foo_bar

    $converted = Str::snake('fooBar', '-');

    // foo-bar

<a name="method-str-squish"></a>
#### `Str::squish()` {.collection-method}

The `Str::squish` method removes all extraneous white space from a string, including extraneous white space between words:

    use Illuminate\Support\Str;

    $string = Str::squish('    laravel    framework    ');

    // laravel framework

<a name="method-str-start"></a>
#### `Str::start()` {.collection-method}

The `Str::start` method adds a single instance of the given value to a string if it does not already start with that value:

    use Illuminate\Support\Str;

    $adjusted = Str::start('this/string', '/');

    // /this/string

    $adjusted = Str::start('/this/string', '/');

    // /this/string

<a name="method-starts-with"></a>
#### `Str::startsWith()` {.collection-method}

The `Str::startsWith` method determines if the given string begins with the given value:

    use Illuminate\Support\Str;

    $result = Str::startsWith('This is my name', 'This');

    // true

If an array of possible values is passed, the `startsWith` method will return `true` if the string begins with any of the given values:

    $result = Str::startsWith('This is my name', ['This', 'That', 'There']);

    // true

<a name="method-studly-case"></a>
#### `Str::studly()` {.collection-method}

The `Str::studly` method converts the given string to `StudlyCase`:

    use Illuminate\Support\Str;

    $converted = Str::studly('foo_bar');

    // FooBar

<a name="method-str-substr"></a>
#### `Str::substr()` {.collection-method}

The `Str::substr` method returns the portion of string specified by the start and length parameters:

    use Illuminate\Support\Str;

    $converted = Str::substr('The Laravel Framework', 4, 7);

    // Laravel

<a name="method-str-substrcount"></a>
#### `Str::substrCount()` {.collection-method}

The `Str::substrCount` method returns the number of occurrences of a given value in the given string:

    use Illuminate\Support\Str;

    $count = Str::substrCount('If you like ice cream, you will like snow cones.', 'like');

    // 2

<a name="method-str-substrreplace"></a>
#### `Str::substrReplace()` {.collection-method}

The `Str::substrReplace` method replaces text within a portion of a string, starting at the position specified by the third argument and replacing the number of characters specified by the fourth argument. Passing `0` to the method's fourth argument will insert the string at the specified position without replacing any of the existing characters in the string:

    use Illuminate\Support\Str;

    $result = Str::substrReplace('1300', ':', 2);
    // 13:

    $result = Str::substrReplace('1300', ':', 2, 0);
    // 13:00

<a name="method-str-swap"></a>
#### `Str::swap()` {.collection-method}

The `Str::swap` method replaces multiple values in the given string using PHP's `strtr` function:

    use Illuminate\Support\Str;

    $string = Str::swap([
        'Tacos' => 'Burritos',
        'great' => 'fantastic',
    ], 'Tacos are great!');

    // Burritos are fantastic!

<a name="method-title-case"></a>
#### `Str::title()` {.collection-method}

The `Str::title` method converts the given string to `Title Case`:

    use Illuminate\Support\Str;

    $converted = Str::title('a nice title uses the correct case');

    // A Nice Title Uses The Correct Case

<a name="method-str-to-html-string"></a>
#### `Str::toHtmlString()` {.collection-method}

The `Str::toHtmlString` method converts the string instance to an instance of `Illuminate\Support\HtmlString`, which may be displayed in Blade templates:

    use Illuminate\Support\Str;

    $htmlString = Str::of('Nuno Maduro')->toHtmlString();

<a name="method-str-ucfirst"></a>
#### `Str::ucfirst()` {.collection-method}

The `Str::ucfirst` method returns the given string with the first character capitalized:

    use Illuminate\Support\Str;

    $string = Str::ucfirst('foo bar');

    // Foo bar

<a name="method-str-ucsplit"></a>
#### `Str::ucsplit()` {.collection-method}

The `Str::ucsplit` method splits the given string into an array by uppercase characters:

    use Illuminate\Support\Str;

    $segments = Str::ucsplit('FooBar');

    // [0 => 'Foo', 1 => 'Bar']

<a name="method-str-upper"></a>
#### `Str::upper()` {.collection-method}

The `Str::upper` method converts the given string to uppercase:

    use Illuminate\Support\Str;

    $string = Str::upper('laravel');

    // LARAVEL

<a name="method-str-uuid"></a>
#### `Str::uuid()` {.collection-method}

The `Str::uuid` method generates a UUID (version 4):

    use Illuminate\Support\Str;

    return (string) Str::uuid();

<a name="method-str-word-count"></a>
#### `Str::wordCount()` {.collection-method}

The `Str::wordCount` method returns the number of words that a string contains:

```php
use Illuminate\Support\Str;

Str::wordCount('Hello, world!'); // 2
```

<a name="method-str-words"></a>
#### `Str::words()` {.collection-method}

The `Str::words` method limits the number of words in a string. An additional string may be passed to this method via its third argument to specify which string should be appended to the end of the truncated string:

    use Illuminate\Support\Str;

    return Str::words('Perfectly balanced, as all things should be.', 3, ' >>>');

    // Perfectly balanced, as >>>

<a name="method-str"></a>
#### `str()` {.collection-method}

The `str` function returns a new `Illuminate\Support\Stringable` instance of the given string. This function is equivalent to the `Str::of` method:

    $string = str('Taylor')->append(' Otwell');

    // 'Taylor Otwell'

If no argument is provided to the `str` function, the function returns an instance of `Illuminate\Support\Str`:

    $snake = str()->snake('FooBar');

    // 'foo_bar'

<a name="method-trans"></a>
#### `trans()` {.collection-method}

The `trans` function translates the given translation key using your [localization files](/docs/{{version}}/localization):

    echo trans('messages.welcome');

If the specified translation key does not exist, the `trans` function will return the given key. So, using the example above, the `trans` function would return `messages.welcome` if the translation key does not exist.

<a name="method-trans-choice"></a>
#### `trans_choice()` {.collection-method}

The `trans_choice` function translates the given translation key with inflection:

    echo trans_choice('messages.notifications', $unreadCount);

If the specified translation key does not exist, the `trans_choice` function will return the given key. So, using the example above, the `trans_choice` function would return `messages.notifications` if the translation key does not exist.

<a name="fluent-strings"></a>
## Fluent Strings

Fluent strings provide a more fluent, object-oriented interface for working with string values, allowing you to chain multiple string operations together using a more readable syntax compared to traditional string operations.

<a name="method-fluent-str-after"></a>
#### `after` {.collection-method}

The `after` method returns everything after the given value in a string. The entire string will be returned if the value does not exist within the string:

    use Illuminate\Support\Str;

    $slice = Str::of('This is my name')->after('This is');

    // ' my name'

<a name="method-fluent-str-after-last"></a>
#### `afterLast` {.collection-method}

The `afterLast` method returns everything after the last occurrence of the given value in a string. The entire string will be returned if the value does not exist within the string:

    use Illuminate\Support\Str;

    $slice = Str::of('App\Http\Controllers\Controller')->afterLast('\\');

    // 'Controller'

<a name="method-fluent-str-append"></a>
#### `append` {.collection-method}

The `append` method appends the given values to the string:

    use Illuminate\Support\Str;

    $string = Str::of('Taylor')->append(' Otwell');

    // 'Taylor Otwell'

<a name="method-fluent-str-ascii"></a>
#### `ascii` {.collection-method}

The `ascii` method will attempt to transliterate the string into an ASCII value:

    use Illuminate\Support\Str;

    $string = Str::of('ü')->ascii();

    // 'u'

<a name="method-fluent-str-basename"></a>
#### `basename` {.collection-method}

The `basename` method will return the trailing name component of the given string:

    use Illuminate\Support\Str;

    $string = Str::of('/foo/bar/baz')->basename();

    // 'baz'

If needed, you may provide an "extension" that will be removed from the trailing component:

    use Illuminate\Support\Str;

    $string = Str::of('/foo/bar/baz.jpg')->basename('.jpg');

    // 'baz'

<a name="method-fluent-str-before"></a>
#### `before` {.collection-method}

The `before` method returns everything before the given value in a string:

    use Illuminate\Support\Str;

    $slice = Str::of('This is my name')->before('my name');

    // 'This is '

<a name="method-fluent-str-before-last"></a>
#### `beforeLast` {.collection-method}

The `beforeLast` method returns everything before the last occurrence of the given value in a string:

    use Illuminate\Support\Str;

    $slice = Str::of('This is my name')->beforeLast('is');

    // 'This '

<a name="method-fluent-str-between"></a>
#### `between` {.collection-method}

The `between` method returns the portion of a string between two values:

    use Illuminate\Support\Str;

    $converted = Str::of('This is my name')->between('This', 'name');

    // ' is my '

<a name="method-fluent-str-between-first"></a>
#### `betweenFirst` {.collection-method}

The `betweenFirst` method returns the smallest possible portion of a string between two values:

    use Illuminate\Support\Str;

    $converted = Str::of('[a] bc [d]')->betweenFirst('[', ']');

    // 'a'

<a name="method-fluent-str-camel"></a>
#### `camel` {.collection-method}

The `camel` method converts the given string to `camelCase`:

    use Illuminate\Support\Str;

    $converted = Str::of('foo_bar')->camel();

    // fooBar

<a name="method-fluent-str-contains"></a>
#### `contains` {.collection-method}

The `contains` method determines if the given string contains the given value. This method is case sensitive:

    use Illuminate\Support\Str;

    $contains = Str::of('This is my name')->contains('my');

    // true

You may also pass an array of values to determine if the given string contains any of the values in the array:

    use Illuminate\Support\Str;

    $contains = Str::of('This is my name')->contains(['my', 'foo']);

    // true

<a name="method-fluent-str-contains-all"></a>
#### `containsAll` {.collection-method}

The `containsAll` method determines if the given string contains all of the values in the given array:

    use Illuminate\Support\Str;

    $containsAll = Str::of('This is my name')->containsAll(['my', 'name']);

    // true

<a name="method-fluent-str-dirname"></a>
#### `dirname` {.collection-method}

The `dirname` method returns the parent directory portion of the given string:

    use Illuminate\Support\Str;

    $string = Str::of('/foo/bar/baz')->dirname();

    // '/foo/bar'

If necessary, you may specify how many directory levels you wish to trim from the string:

    use Illuminate\Support\Str;

    $string = Str::of('/foo/bar/baz')->dirname(2);

    // '/foo'

<a name="method-fluent-str-excerpt"></a>
#### `excerpt` {.collection-method}

The `excerpt` method extracts an excerpt from the string that matches the first instance of a phrase within that string:

    use Illuminate\Support\Str;

    $excerpt = Str::of('This is my name')->excerpt('my', [
        'radius' => 3
    ]);

    // '...is my na...'

The `radius` option, which defaults to `100`, allows you to define the number of characters that should appear on each side of the truncated string.

In addition, you may use the `omission` option to change the string that will be prepended and appended to the truncated string:

    use Illuminate\Support\Str;

    $excerpt = Str::of('This is my name')->excerpt('name', [
        'radius' => 3,
        'omission' => '(...) '
    ]);

    // '(...) my name'

<a name="method-fluent-str-ends-with"></a>
#### `endsWith` {.collection-method}

The `endsWith` method determines if the given string ends with the given value:

    use Illuminate\Support\Str;

    $result = Str::of('This is my name')->endsWith('name');

    // true

You may also pass an array of values to determine if the given string ends with any of the values in the array:

    use Illuminate\Support\Str;

    $result = Str::of('This is my name')->endsWith(['name', 'foo']);

    // true

    $result = Str::of('This is my name')->endsWith(['this', 'foo']);

    // false

<a name="method-fluent-str-exactly"></a>
#### `exactly` {.collection-method}

The `exactly` method determines if the given string is an exact match with another string:

    use Illuminate\Support\Str;

    $result = Str::of('Laravel')->exactly('Laravel');

    // true

<a name="method-fluent-str-explode"></a>
#### `explode` {.collection-method}

The `explode` method splits the string by the given delimiter and returns a collection containing each section of the split string:

    use Illuminate\Support\Str;

    $collection = Str::of('foo bar baz')->explode(' ');

    // collect(['foo', 'bar', 'baz'])

<a name="method-fluent-str-finish"></a>
#### `finish` {.collection-method}

The `finish` method adds a single instance of the given value to a string if it does not already end with that value:

    use Illuminate\Support\Str;

    $adjusted = Str::of('this/string')->finish('/');

    // this/string/

    $adjusted = Str::of('this/string/')->finish('/');

    // this/string/

<a name="method-fluent-str-is"></a>
#### `is` {.collection-method}

The `is` method determines if a given string matches a given pattern. Asterisks may be used as wildcard values

    use Illuminate\Support\Str;

    $matches = Str::of('foobar')->is('foo*');

    // true

    $matches = Str::of('foobar')->is('baz*');

    // false

<a name="method-fluent-str-is-ascii"></a>
#### `isAscii` {.collection-method}

The `isAscii` method determines if a given string is an ASCII string:

    use Illuminate\Support\Str;

    $result = Str::of('Taylor')->isAscii();

    // true

    $result = Str::of('ü')->isAscii();

    // false

<a name="method-fluent-str-is-empty"></a>
#### `isEmpty` {.collection-method}

The `isEmpty` method determines if the given string is empty:

    use Illuminate\Support\Str;

    $result = Str::of('  ')->trim()->isEmpty();

    // true

    $result = Str::of('Laravel')->trim()->isEmpty();

    // false

<a name="method-fluent-str-is-not-empty"></a>
#### `isNotEmpty` {.collection-method}

The `isNotEmpty` method determines if the given string is not empty:


    use Illuminate\Support\Str;

    $result = Str::of('  ')->trim()->isNotEmpty();

    // false

    $result = Str::of('Laravel')->trim()->isNotEmpty();

    // true

<a name="method-fluent-str-is-json"></a>
#### `isJson` {.collection-method}

The `isJson` method determines if a given string is valid JSON:

    use Illuminate\Support\Str;

<<<<<<< HEAD
    $result = Str::isJson('[1,2,3]'));

    // true

    $result = Str::isJson('{"first": "John", "last": "Doe"}'));

    // true

    $result = Str::isJson('{first: "John", last: "Doe"}'));
=======
    $result = Str::of('[1,2,3]')->isJson();

    // true

    $result = Str::of('{"first": "John", "last": "Doe"}')->isJson();

    // true

    $result = Str::of('{first: "John", last: "Doe"}')->isJson();
>>>>>>> 6194e3d4

    // false

<a name="method-fluent-str-is-uuid"></a>
#### `isUuid` {.collection-method}

The `isUuid` method determines if a given string is a UUID:

    use Illuminate\Support\Str;

    $result = Str::of('5ace9ab9-e9cf-4ec6-a19d-5881212a452c')->isUuid();

    // true

    $result = Str::of('Taylor')->isUuid();

    // false

<a name="method-fluent-str-kebab"></a>
#### `kebab` {.collection-method}

The `kebab` method converts the given string to `kebab-case`:

    use Illuminate\Support\Str;

    $converted = Str::of('fooBar')->kebab();

    // foo-bar

<a name="method-fluent-str-lcfirst"></a>
#### `lcfirst` {.collection-method}

The `lcfirst` method returns the given string with the first character lowercased:

    use Illuminate\Support\Str;

    $string = Str::of('Foo Bar')->lcfirst();

    // foo Bar


<a name="method-fluent-str-length"></a>
#### `length` {.collection-method}

The `length` method returns the length of the given string:

    use Illuminate\Support\Str;

    $length = Str::of('Laravel')->length();

    // 7

<a name="method-fluent-str-limit"></a>
#### `limit` {.collection-method}

The `limit` method truncates the given string to the specified length:

    use Illuminate\Support\Str;

    $truncated = Str::of('The quick brown fox jumps over the lazy dog')->limit(20);

    // The quick brown fox...

You may also pass a second argument to change the string that will be appended to the end of the truncated string:

    use Illuminate\Support\Str;

    $truncated = Str::of('The quick brown fox jumps over the lazy dog')->limit(20, ' (...)');

    // The quick brown fox (...)

<a name="method-fluent-str-lower"></a>
#### `lower` {.collection-method}

The `lower` method converts the given string to lowercase:

    use Illuminate\Support\Str;

    $result = Str::of('LARAVEL')->lower();

    // 'laravel'

<a name="method-fluent-str-ltrim"></a>
#### `ltrim` {.collection-method}

The `ltrim` method trims the left side of the string:

    use Illuminate\Support\Str;

    $string = Str::of('  Laravel  ')->ltrim();

    // 'Laravel  '

    $string = Str::of('/Laravel/')->ltrim('/');

    // 'Laravel/'

<a name="method-fluent-str-markdown"></a>
#### `markdown` {.collection-method}

The `markdown` method converts GitHub flavored Markdown into HTML:

    use Illuminate\Support\Str;

    $html = Str::of('# Laravel')->markdown();

    // <h1>Laravel</h1>

    $html = Str::of('# Taylor <b>Otwell</b>')->markdown([
        'html_input' => 'strip',
    ]);

    // <h1>Taylor Otwell</h1>

<a name="method-fluent-str-mask"></a>
#### `mask` {.collection-method}

The `mask` method masks a portion of a string with a repeated character, and may be used to obfuscate segments of strings such as email addresses and phone numbers:

    use Illuminate\Support\Str;

    $string = Str::of('taylor@example.com')->mask('*', 3);

    // tay***************

If needed, you provide a negative number as the third argument to the `mask` method, which will instruct the method to begin masking at the given distance from the end of the string:

    $string = Str::of('taylor@example.com')->mask('*', -15, 3);

    // tay***@example.com

<a name="method-fluent-str-match"></a>
#### `match` {.collection-method}

The `match` method will return the portion of a string that matches a given regular expression pattern:

    use Illuminate\Support\Str;

    $result = Str::of('foo bar')->match('/bar/');

    // 'bar'

    $result = Str::of('foo bar')->match('/foo (.*)/');

    // 'bar'

<a name="method-fluent-str-match-all"></a>
#### `matchAll` {.collection-method}

The `matchAll` method will return a collection containing the portions of a string that match a given regular expression pattern:

    use Illuminate\Support\Str;

    $result = Str::of('bar foo bar')->matchAll('/bar/');

    // collect(['bar', 'bar'])

If you specify a matching group within the expression, Laravel will return a collection of that group's matches:

    use Illuminate\Support\Str;

    $result = Str::of('bar fun bar fly')->matchAll('/f(\w*)/');

    // collect(['un', 'ly']);

If no matches are found, an empty collection will be returned.

<a name="method-fluent-str-new-line"></a>
#### `newLine` {.collection-method}

The `newLine` method appends an "end of line" character to a string:

    use Illuminate\Support\Str;

    $padded = Str::of('Laravel')->newLine()->append('Framework');

    // 'Laravel
    //  Framework'

<a name="method-fluent-str-padboth"></a>
#### `padBoth` {.collection-method}

The `padBoth` method wraps PHP's `str_pad` function, padding both sides of a string with another string until the final string reaches the desired length:

    use Illuminate\Support\Str;

    $padded = Str::of('James')->padBoth(10, '_');

    // '__James___'

    $padded = Str::of('James')->padBoth(10);

    // '  James   '

<a name="method-fluent-str-padleft"></a>
#### `padLeft` {.collection-method}

The `padLeft` method wraps PHP's `str_pad` function, padding the left side of a string with another string until the final string reaches the desired length:

    use Illuminate\Support\Str;

    $padded = Str::of('James')->padLeft(10, '-=');

    // '-=-=-James'

    $padded = Str::of('James')->padLeft(10);

    // '     James'

<a name="method-fluent-str-padright"></a>
#### `padRight` {.collection-method}

The `padRight` method wraps PHP's `str_pad` function, padding the right side of a string with another string until the final string reaches the desired length:

    use Illuminate\Support\Str;

    $padded = Str::of('James')->padRight(10, '-');

    // 'James-----'

    $padded = Str::of('James')->padRight(10);

    // 'James     '

<a name="method-fluent-str-pipe"></a>
#### `pipe` {.collection-method}

The `pipe` method allows you to transform the string by passing its current value to the given callable:

    use Illuminate\Support\Str;

    $hash = Str::of('Laravel')->pipe('md5')->prepend('Checksum: ');

    // 'Checksum: a5c95b86291ea299fcbe64458ed12702'

    $closure = Str::of('foo')->pipe(function ($str) {
        return 'bar';
    });

    // 'bar'

<a name="method-fluent-str-plural"></a>
#### `plural` {.collection-method}

The `plural` method converts a singular word string to its plural form. This function supports [any of the languages support by Laravel's pluralizer](/docs/{{version}}/localization#pluralization-language):

    use Illuminate\Support\Str;

    $plural = Str::of('car')->plural();

    // cars

    $plural = Str::of('child')->plural();

    // children

You may provide an integer as a second argument to the function to retrieve the singular or plural form of the string:

    use Illuminate\Support\Str;

    $plural = Str::of('child')->plural(2);

    // children

    $plural = Str::of('child')->plural(1);

    // child

<a name="method-fluent-str-prepend"></a>
#### `prepend` {.collection-method}

The `prepend` method prepends the given values onto the string:

    use Illuminate\Support\Str;

    $string = Str::of('Framework')->prepend('Laravel ');

    // Laravel Framework

<a name="method-fluent-str-remove"></a>
#### `remove` {.collection-method}

The `remove` method removes the given value or array of values from the string:

    use Illuminate\Support\Str;

    $string = Str::of('Arkansas is quite beautiful!')->remove('quite');

    // Arkansas is beautiful!

You may also pass `false` as a second parameter to ignore case when removing strings.

<a name="method-fluent-str-replace"></a>
#### `replace` {.collection-method}

The `replace` method replaces a given string within the string:

    use Illuminate\Support\Str;

    $replaced = Str::of('Laravel 6.x')->replace('6.x', '7.x');

    // Laravel 7.x

<a name="method-fluent-str-replace-array"></a>
#### `replaceArray` {.collection-method}

The `replaceArray` method replaces a given value in the string sequentially using an array:

    use Illuminate\Support\Str;

    $string = 'The event will take place between ? and ?';

    $replaced = Str::of($string)->replaceArray('?', ['8:30', '9:00']);

    // The event will take place between 8:30 and 9:00

<a name="method-fluent-str-replace-first"></a>
#### `replaceFirst` {.collection-method}

The `replaceFirst` method replaces the first occurrence of a given value in a string:

    use Illuminate\Support\Str;

    $replaced = Str::of('the quick brown fox jumps over the lazy dog')->replaceFirst('the', 'a');

    // a quick brown fox jumps over the lazy dog

<a name="method-fluent-str-replace-last"></a>
#### `replaceLast` {.collection-method}

The `replaceLast` method replaces the last occurrence of a given value in a string:

    use Illuminate\Support\Str;

    $replaced = Str::of('the quick brown fox jumps over the lazy dog')->replaceLast('the', 'a');

    // the quick brown fox jumps over a lazy dog

<a name="method-fluent-str-replace-matches"></a>
#### `replaceMatches` {.collection-method}

The `replaceMatches` method replaces all portions of a string matching a pattern with the given replacement string:

    use Illuminate\Support\Str;

    $replaced = Str::of('(+1) 501-555-1000')->replaceMatches('/[^A-Za-z0-9]++/', '')

    // '15015551000'

The `replaceMatches` method also accepts a closure that will be invoked with each portion of the string matching the given pattern, allowing you to perform the replacement logic within the closure and return the replaced value:

    use Illuminate\Support\Str;

    $replaced = Str::of('123')->replaceMatches('/\d/', function ($match) {
        return '['.$match[0].']';
    });

    // '[1][2][3]'

<a name="method-fluent-str-rtrim"></a>
#### `rtrim` {.collection-method}

The `rtrim` method trims the right side of the given string:

    use Illuminate\Support\Str;

    $string = Str::of('  Laravel  ')->rtrim();

    // '  Laravel'

    $string = Str::of('/Laravel/')->rtrim('/');

    // '/Laravel'

<a name="method-fluent-str-scan"></a>
#### `scan` {.collection-method}

The `scan` method parses input from a string into a collection according to a format supported by the [`sscanf` PHP function](https://www.php.net/manual/en/function.sscanf.php):

    use Illuminate\Support\Str;

    $collection = Str::of('filename.jpg')->scan('%[^.].%s');

    // collect(['filename', 'jpg'])

<a name="method-fluent-str-singular"></a>
#### `singular` {.collection-method}

The `singular` method converts a string to its singular form. This function supports [any of the languages support by Laravel's pluralizer](/docs/{{version}}/localization#pluralization-language):

    use Illuminate\Support\Str;

    $singular = Str::of('cars')->singular();

    // car

    $singular = Str::of('children')->singular();

    // child

<a name="method-fluent-str-slug"></a>
#### `slug` {.collection-method}

The `slug` method generates a URL friendly "slug" from the given string:

    use Illuminate\Support\Str;

    $slug = Str::of('Laravel Framework')->slug('-');

    // laravel-framework

<a name="method-fluent-str-snake"></a>
#### `snake` {.collection-method}

The `snake` method converts the given string to `snake_case`:

    use Illuminate\Support\Str;

    $converted = Str::of('fooBar')->snake();

    // foo_bar

<a name="method-fluent-str-split"></a>
#### `split` {.collection-method}

The `split` method splits a string into a collection using a regular expression:

    use Illuminate\Support\Str;

    $segments = Str::of('one, two, three')->split('/[\s,]+/');

    // collect(["one", "two", "three"])

<a name="method-fluent-str-squish"></a>
#### `squish` {.collection-method}

The `squish` method removes all extraneous white space from a string, including extraneous white space between words:

    use Illuminate\Support\Str;

    $string = Str::of('    laravel    framework    ')->squish();

    // laravel framework

<a name="method-fluent-str-start"></a>
#### `start` {.collection-method}

The `start` method adds a single instance of the given value to a string if it does not already start with that value:

    use Illuminate\Support\Str;

    $adjusted = Str::of('this/string')->start('/');

    // /this/string

    $adjusted = Str::of('/this/string')->start('/');

    // /this/string

<a name="method-fluent-str-starts-with"></a>
#### `startsWith` {.collection-method}

The `startsWith` method determines if the given string begins with the given value:

    use Illuminate\Support\Str;

    $result = Str::of('This is my name')->startsWith('This');

    // true

<a name="method-fluent-str-studly"></a>
#### `studly` {.collection-method}

The `studly` method converts the given string to `StudlyCase`:

    use Illuminate\Support\Str;

    $converted = Str::of('foo_bar')->studly();

    // FooBar

<a name="method-fluent-str-substr"></a>
#### `substr` {.collection-method}

The `substr` method returns the portion of the string specified by the given start and length parameters:

    use Illuminate\Support\Str;

    $string = Str::of('Laravel Framework')->substr(8);

    // Framework

    $string = Str::of('Laravel Framework')->substr(8, 5);

    // Frame

<a name="method-fluent-str-substrreplace"></a>
#### `substrReplace` {.collection-method}

The `substrReplace` method replaces text within a portion of a string, starting at the position specified by the second argument and replacing the number of characters specified by the third argument. Passing `0` to the method's third argument will insert the string at the specified position without replacing any of the existing characters in the string:

    use Illuminate\Support\Str;

    $string = Str::of('1300')->substrReplace(':', 2);

    // 13:

    $string = Str::of('The Framework')->substrReplace(' Laravel', 3, 0);

    // The Laravel Framework

<a name="method-fluent-str-swap"></a>
#### `swap` {.collection-method}

The `swap` method replaces multiple values in the string using PHP's `strtr` function:

    use Illuminate\Support\Str;

    $string = Str::of('Tacos are great!')
        ->swap([
            'Tacos' => 'Burritos',
            'great' => 'fantastic',
        ]);

    // Burritos are fantastic!

<a name="method-fluent-str-tap"></a>
#### `tap` {.collection-method}

The `tap` method passes the string to the given closure, allowing you to examine and interact with the string while not affecting the string itself. The original string is returned by the `tap` method regardless of what is returned by the closure:

    use Illuminate\Support\Str;

    $string = Str::of('Laravel')
        ->append(' Framework')
        ->tap(function ($string) {
            dump('String after append: ' . $string);
        })
        ->upper();

    // LARAVEL FRAMEWORK

<a name="method-fluent-str-test"></a>
#### `test` {.collection-method}

The `test` method determines if a string matches the given regular expression pattern:

    use Illuminate\Support\Str;

    $result = Str::of('Laravel Framework')->test('/Laravel/');

    // true

<a name="method-fluent-str-title"></a>
#### `title` {.collection-method}

The `title` method converts the given string to `Title Case`:

    use Illuminate\Support\Str;

    $converted = Str::of('a nice title uses the correct case')->title();

    // A Nice Title Uses The Correct Case

<a name="method-fluent-str-trim"></a>
#### `trim` {.collection-method}

The `trim` method trims the given string:

    use Illuminate\Support\Str;

    $string = Str::of('  Laravel  ')->trim();

    // 'Laravel'

    $string = Str::of('/Laravel/')->trim('/');

    // 'Laravel'

<a name="method-fluent-str-ucfirst"></a>
#### `ucfirst` {.collection-method}

The `ucfirst` method returns the given string with the first character capitalized:

    use Illuminate\Support\Str;

    $string = Str::of('foo bar')->ucfirst();

    // Foo bar

<a name="method-fluent-str-ucsplit"></a>
#### `ucsplit` {.collection-method}

The `ucsplit` method splits the given string into a collection by uppercase characters:

    use Illuminate\Support\Str;

    $string = Str::of('Foo Bar')->ucsplit();

    // collect(['Foo', 'Bar'])

<a name="method-fluent-str-upper"></a>
#### `upper` {.collection-method}

The `upper` method converts the given string to uppercase:

    use Illuminate\Support\Str;

    $adjusted = Str::of('laravel')->upper();

    // LARAVEL

<a name="method-fluent-str-when"></a>
#### `when` {.collection-method}

The `when` method invokes the given closure if a given condition is `true`. The closure will receive the fluent string instance:

    use Illuminate\Support\Str;

    $string = Str::of('Taylor')
                    ->when(true, function ($string) {
                        return $string->append(' Otwell');
                    });

    // 'Taylor Otwell'

If necessary, you may pass another closure as the third parameter to the `when` method. This closure will execute if the condition parameter evaluates to `false`.

<a name="method-fluent-str-when-contains"></a>
#### `whenContains` {.collection-method}

The `whenContains` method invokes the given closure if the string contains the given value. The closure will receive the fluent string instance:

    use Illuminate\Support\Str;

    $string = Str::of('tony stark')
                ->whenContains('tony', function ($string) {
                    return $string->title();
                });

    // 'Tony Stark'

If necessary, you may pass another closure as the third parameter to the `when` method. This closure will execute if the string does not contain the given value.

You may also pass an array of values to determine if the given string contains any of the values in the array:

    use Illuminate\Support\Str;

    $string = Str::of('tony stark')
                ->whenContains(['tony', 'hulk'], function ($string) {
                    return $string->title();
                });

    // Tony Stark

<a name="method-fluent-str-when-contains-all"></a>
#### `whenContainsAll` {.collection-method}

The `whenContainsAll` method invokes the given closure if the string contains all of the given sub-strings. The closure will receive the fluent string instance:

    use Illuminate\Support\Str;

    $string = Str::of('tony stark')
                    ->whenContainsAll(['tony', 'stark'], function ($string) {
                        return $string->title();
                    });

    // 'Tony Stark'

If necessary, you may pass another closure as the third parameter to the `when` method. This closure will execute if the condition parameter evaluates to `false`.

<a name="method-fluent-str-when-empty"></a>
#### `whenEmpty` {.collection-method}

The `whenEmpty` method invokes the given closure if the string is empty. If the closure returns a value, that value will also be returned by the `whenEmpty` method. If the closure does not return a value, the fluent string instance will be returned:

    use Illuminate\Support\Str;

    $string = Str::of('  ')->whenEmpty(function ($string) {
        return $string->trim()->prepend('Laravel');
    });

    // 'Laravel'

<a name="method-fluent-str-when-not-empty"></a>
#### `whenNotEmpty` {.collection-method}

The `whenNotEmpty` method invokes the given closure if the string is not empty. If the closure returns a value, that value will also be returned by the `whenNotEmpty` method. If the closure does not return a value, the fluent string instance will be returned:

    use Illuminate\Support\Str;

    $string = Str::of('Framework')->whenNotEmpty(function ($string) {
        return $string->prepend('Laravel ');
    });

    // 'Laravel Framework'

<a name="method-fluent-str-when-starts-with"></a>
#### `whenStartsWith` {.collection-method}

The `whenStartsWith` method invokes the given closure if the string starts with the given sub-string. The closure will receive the fluent string instance:

    use Illuminate\Support\Str;

    $string = Str::of('disney world')->whenStartsWith('disney', function ($string) {
        return $string->title();
    });

    // 'Disney World'

<a name="method-fluent-str-when-ends-with"></a>
#### `whenEndsWith` {.collection-method}

The `whenEndsWith` method invokes the given closure if the string ends with the given sub-string. The closure will receive the fluent string instance:

    use Illuminate\Support\Str;

    $string = Str::of('disney world')->whenEndsWith('world', function ($string) {
        return $string->title();
    });

    // 'Disney World'

<a name="method-fluent-str-when-exactly"></a>
#### `whenExactly` {.collection-method}

The `whenExactly` method invokes the given closure if the string exactly matches the given string. The closure will receive the fluent string instance:

    use Illuminate\Support\Str;

    $string = Str::of('laravel')->whenExactly('laravel', function ($string) {
        return $string->title();
    });

    // 'Laravel'

<a name="method-fluent-str-when-is"></a>
#### `whenIs` {.collection-method}

The `whenIs` method invokes the given closure if the string matches a given pattern. Asterisks may be used as wildcard values. The closure will receive the fluent string instance:

    use Illuminate\Support\Str;

    $string = Str::of('foo/bar')->whenIs('foo/*', function ($string) {
        return $string->append('/baz');
    });

    // 'foo/bar/baz'

<a name="method-fluent-str-when-is-ascii"></a>
#### `whenIsAscii` {.collection-method}

The `whenIsAscii` method invokes the given closure if the string is 7 bit ASCII. The closure will receive the fluent string instance:

    use Illuminate\Support\Str;

    $string = Str::of('foo/bar')->whenIsAscii('laravel', function ($string) {
        return $string->title();
    });

    // 'Laravel'

<a name="method-fluent-str-when-is-uuid"></a>
#### `whenIsUuid` {.collection-method}

The `whenIsUuid` method invokes the given closure if the string is a valid UUID. The closure will receive the fluent string instance:

    use Illuminate\Support\Str;

    $string = Str::of('foo/bar')->whenIsUuid('a0a2a2d2-0b87-4a18-83f2-2529882be2de', function ($string) {
        return $string->substr(0, 8);
    });

    // 'a0a2a2d2'

<a name="method-fluent-str-when-test"></a>
#### `whenTest` {.collection-method}

The `whenTest` method invokes the given closure if the string matches the given regular expression. The closure will receive the fluent string instance:

    use Illuminate\Support\Str;

    $string = Str::of('laravel framework')->whenTest('/laravel/', function ($string) {
        return $string->title();
    });

    // 'Laravel Framework'

<a name="method-fluent-str-word-count"></a>
#### `wordCount` {.collection-method}

The `wordCount` method returns the number of words that a string contains:

```php
use Illuminate\Support\Str;

Str::of('Hello, world!')->wordCount(); // 2
```

<a name="method-fluent-str-words"></a>
#### `words` {.collection-method}

The `words` method limits the number of words in a string. If necessary, you may specify an additional string that will be appended to the truncated string:

    use Illuminate\Support\Str;

    $string = Str::of('Perfectly balanced, as all things should be.')->words(3, ' >>>');

    // Perfectly balanced, as >>>

<a name="urls"></a>
## URLs

<a name="method-action"></a>
#### `action()` {.collection-method}

The `action` function generates a URL for the given controller action:

    use App\Http\Controllers\HomeController;

    $url = action([HomeController::class, 'index']);

If the method accepts route parameters, you may pass them as the second argument to the method:

    $url = action([UserController::class, 'profile'], ['id' => 1]);

<a name="method-asset"></a>
#### `asset()` {.collection-method}

The `asset` function generates a URL for an asset using the current scheme of the request (HTTP or HTTPS):

    $url = asset('img/photo.jpg');

You can configure the asset URL host by setting the `ASSET_URL` variable in your `.env` file. This can be useful if you host your assets on an external service like Amazon S3 or another CDN:

    // ASSET_URL=http://example.com/assets

    $url = asset('img/photo.jpg'); // http://example.com/assets/img/photo.jpg

<a name="method-route"></a>
#### `route()` {.collection-method}

The `route` function generates a URL for a given [named route](/docs/{{version}}/routing#named-routes):

    $url = route('route.name');

If the route accepts parameters, you may pass them as the second argument to the function:

    $url = route('route.name', ['id' => 1]);

By default, the `route` function generates an absolute URL. If you wish to generate a relative URL, you may pass `false` as the third argument to the function:

    $url = route('route.name', ['id' => 1], false);

<a name="method-secure-asset"></a>
#### `secure_asset()` {.collection-method}

The `secure_asset` function generates a URL for an asset using HTTPS:

    $url = secure_asset('img/photo.jpg');

<a name="method-secure-url"></a>
#### `secure_url()` {.collection-method}

The `secure_url` function generates a fully qualified HTTPS URL to the given path. Additional URL segments may be passed in the function's second argument:

    $url = secure_url('user/profile');

    $url = secure_url('user/profile', [1]);

<a name="method-to-route"></a>
#### `to_route()` {.collection-method}

The `to_route` function generates a [redirect HTTP response](/docs/{{version}}/responses#redirects) for a given [named route](/docs/{{version}}/routing#named-routes):

    return to_route('users.show', ['user' => 1]);

If necessary, you may pass the HTTP status code that should be assigned to the redirect and any additional response headers as the third and fourth arguments to the `to_route` method:

    return to_route('users.show', ['user' => 1], 302, ['X-Framework' => 'Laravel']);

<a name="method-url"></a>
#### `url()` {.collection-method}

The `url` function generates a fully qualified URL to the given path:

    $url = url('user/profile');

    $url = url('user/profile', [1]);

If no path is provided, an `Illuminate\Routing\UrlGenerator` instance is returned:

    $current = url()->current();

    $full = url()->full();

    $previous = url()->previous();

<a name="miscellaneous"></a>
## Miscellaneous

<a name="method-abort"></a>
#### `abort()` {.collection-method}

The `abort` function throws [an HTTP exception](/docs/{{version}}/errors#http-exceptions) which will be rendered by the [exception handler](/docs/{{version}}/errors#the-exception-handler):

    abort(403);

You may also provide the exception's message and custom HTTP response headers that should be sent to the browser:

    abort(403, 'Unauthorized.', $headers);

<a name="method-abort-if"></a>
#### `abort_if()` {.collection-method}

The `abort_if` function throws an HTTP exception if a given boolean expression evaluates to `true`:

    abort_if(! Auth::user()->isAdmin(), 403);

Like the `abort` method, you may also provide the exception's response text as the third argument and an array of custom response headers as the fourth argument to the function.

<a name="method-abort-unless"></a>
#### `abort_unless()` {.collection-method}

The `abort_unless` function throws an HTTP exception if a given boolean expression evaluates to `false`:

    abort_unless(Auth::user()->isAdmin(), 403);

Like the `abort` method, you may also provide the exception's response text as the third argument and an array of custom response headers as the fourth argument to the function.

<a name="method-app"></a>
#### `app()` {.collection-method}

The `app` function returns the [service container](/docs/{{version}}/container) instance:

    $container = app();

You may pass a class or interface name to resolve it from the container:

    $api = app('HelpSpot\API');

<a name="method-auth"></a>
#### `auth()` {.collection-method}

The `auth` function returns an [authenticator](/docs/{{version}}/authentication) instance. You may use it as an alternative to the `Auth` facade:

    $user = auth()->user();

If needed, you may specify which guard instance you would like to access:

    $user = auth('admin')->user();

<a name="method-back"></a>
#### `back()` {.collection-method}

The `back` function generates a [redirect HTTP response](/docs/{{version}}/responses#redirects) to the user's previous location:

    return back($status = 302, $headers = [], $fallback = '/');

    return back();

<a name="method-bcrypt"></a>
#### `bcrypt()` {.collection-method}

The `bcrypt` function [hashes](/docs/{{version}}/hashing) the given value using Bcrypt. You may use this function as an alternative to the `Hash` facade:

    $password = bcrypt('my-secret-password');

<a name="method-blank"></a>
#### `blank()` {.collection-method}

The `blank` function determines whether the given value is "blank":

    blank('');
    blank('   ');
    blank(null);
    blank(collect());

    // true

    blank(0);
    blank(true);
    blank(false);

    // false

For the inverse of `blank`, see the [`filled`](#method-filled) method.

<a name="method-broadcast"></a>
#### `broadcast()` {.collection-method}

The `broadcast` function [broadcasts](/docs/{{version}}/broadcasting) the given [event](/docs/{{version}}/events) to its listeners:

    broadcast(new UserRegistered($user));

    broadcast(new UserRegistered($user))->toOthers();

<a name="method-cache"></a>
#### `cache()` {.collection-method}

The `cache` function may be used to get values from the [cache](/docs/{{version}}/cache). If the given key does not exist in the cache, an optional default value will be returned:

    $value = cache('key');

    $value = cache('key', 'default');

You may add items to the cache by passing an array of key / value pairs to the function. You should also pass the number of seconds or duration the cached value should be considered valid:

    cache(['key' => 'value'], 300);

    cache(['key' => 'value'], now()->addSeconds(10));

<a name="method-class-uses-recursive"></a>
#### `class_uses_recursive()` {.collection-method}

The `class_uses_recursive` function returns all traits used by a class, including traits used by all of its parent classes:

    $traits = class_uses_recursive(App\Models\User::class);

<a name="method-collect"></a>
#### `collect()` {.collection-method}

The `collect` function creates a [collection](/docs/{{version}}/collections) instance from the given value:

    $collection = collect(['taylor', 'abigail']);

<a name="method-config"></a>
#### `config()` {.collection-method}

The `config` function gets the value of a [configuration](/docs/{{version}}/configuration) variable. The configuration values may be accessed using "dot" syntax, which includes the name of the file and the option you wish to access. A default value may be specified and is returned if the configuration option does not exist:

    $value = config('app.timezone');

    $value = config('app.timezone', $default);

You may set configuration variables at runtime by passing an array of key / value pairs. However, note that this function only affects the configuration value for the current request and does not update your actual configuration values:

    config(['app.debug' => true]);

<a name="method-cookie"></a>
#### `cookie()` {.collection-method}

The `cookie` function creates a new [cookie](/docs/{{version}}/requests#cookies) instance:

    $cookie = cookie('name', 'value', $minutes);

<a name="method-csrf-field"></a>
#### `csrf_field()` {.collection-method}

The `csrf_field` function generates an HTML `hidden` input field containing the value of the CSRF token. For example, using [Blade syntax](/docs/{{version}}/blade):

    {{ csrf_field() }}

<a name="method-csrf-token"></a>
#### `csrf_token()` {.collection-method}

The `csrf_token` function retrieves the value of the current CSRF token:

    $token = csrf_token();

<a name="method-decrypt"></a>
#### `decrypt()` {.collection-method}

The `decrypt` function [decrypts](/docs/{{version}}/encryption) the given value. You may use this function as an alternative to the `Crypt` facade:

    $password = decrypt($value);

<a name="method-dd"></a>
#### `dd()` {.collection-method}

The `dd` function dumps the given variables and ends execution of the script:

    dd($value);

    dd($value1, $value2, $value3, ...);

If you do not want to halt the execution of your script, use the [`dump`](#method-dump) function instead.

<a name="method-dispatch"></a>
#### `dispatch()` {.collection-method}

The `dispatch` function pushes the given [job](/docs/{{version}}/queues#creating-jobs) onto the Laravel [job queue](/docs/{{version}}/queues):

    dispatch(new App\Jobs\SendEmails);

<a name="method-dump"></a>
#### `dump()` {.collection-method}

The `dump` function dumps the given variables:

    dump($value);

    dump($value1, $value2, $value3, ...);

If you want to stop executing the script after dumping the variables, use the [`dd`](#method-dd) function instead.

<a name="method-encrypt"></a>
#### `encrypt()` {.collection-method}

The `encrypt` function [encrypts](/docs/{{version}}/encryption) the given value. You may use this function as an alternative to the `Crypt` facade:

    $secret = encrypt('my-secret-value');

<a name="method-env"></a>
#### `env()` {.collection-method}

The `env` function retrieves the value of an [environment variable](/docs/{{version}}/configuration#environment-configuration) or returns a default value:

    $env = env('APP_ENV');

    $env = env('APP_ENV', 'production');

> {note} If you execute the `config:cache` command during your deployment process, you should be sure that you are only calling the `env` function from within your configuration files. Once the configuration has been cached, the `.env` file will not be loaded and all calls to the `env` function will return `null`.

<a name="method-event"></a>
#### `event()` {.collection-method}

The `event` function dispatches the given [event](/docs/{{version}}/events) to its listeners:

    event(new UserRegistered($user));

<a name="method-filled"></a>
#### `filled()` {.collection-method}

The `filled` function determines whether the given value is not "blank":

    filled(0);
    filled(true);
    filled(false);

    // true

    filled('');
    filled('   ');
    filled(null);
    filled(collect());

    // false

For the inverse of `filled`, see the [`blank`](#method-blank) method.

<a name="method-info"></a>
#### `info()` {.collection-method}

The `info` function will write information to your application's [log](/docs/{{version}}/logging):

    info('Some helpful information!');

An array of contextual data may also be passed to the function:

    info('User login attempt failed.', ['id' => $user->id]);

<a name="method-logger"></a>
#### `logger()` {.collection-method}

The `logger` function can be used to write a `debug` level message to the [log](/docs/{{version}}/logging):

    logger('Debug message');

An array of contextual data may also be passed to the function:

    logger('User has logged in.', ['id' => $user->id]);

A [logger](/docs/{{version}}/errors#logging) instance will be returned if no value is passed to the function:

    logger()->error('You are not allowed here.');

<a name="method-method-field"></a>
#### `method_field()` {.collection-method}

The `method_field` function generates an HTML `hidden` input field containing the spoofed value of the form's HTTP verb. For example, using [Blade syntax](/docs/{{version}}/blade):

    <form method="POST">
        {{ method_field('DELETE') }}
    </form>

<a name="method-now"></a>
#### `now()` {.collection-method}

The `now` function creates a new `Illuminate\Support\Carbon` instance for the current time:

    $now = now();

<a name="method-old"></a>
#### `old()` {.collection-method}

The `old` function [retrieves](/docs/{{version}}/requests#retrieving-input) an [old input](/docs/{{version}}/requests#old-input) value flashed into the session:

    $value = old('value');

    $value = old('value', 'default');

Since the "default value" provided as the second argument to the `old` function is often an attribute of an Eloquent model, Laravel allows you to simply pass the entire Eloquent model as the second argument to the `old` function. When doing so, Laravel will assume the first argument provided to the `old` function is the name of the Eloquent attribute that should be considered the "default value":

    {{ old('name', $user->name) }}

    // Is equivalent to...

    {{ old('name', $user) }}

<a name="method-optional"></a>
#### `optional()` {.collection-method}

The `optional` function accepts any argument and allows you to access properties or call methods on that object. If the given object is `null`, properties and methods will return `null` instead of causing an error:

    return optional($user->address)->street;

    {!! old('name', optional($user)->name) !!}

The `optional` function also accepts a closure as its second argument. The closure will be invoked if the value provided as the first argument is not null:

    return optional(User::find($id), function ($user) {
        return $user->name;
    });

<a name="method-policy"></a>
#### `policy()` {.collection-method}

The `policy` method retrieves a [policy](/docs/{{version}}/authorization#creating-policies) instance for a given class:

    $policy = policy(App\Models\User::class);

<a name="method-redirect"></a>
#### `redirect()` {.collection-method}

The `redirect` function returns a [redirect HTTP response](/docs/{{version}}/responses#redirects), or returns the redirector instance if called with no arguments:

    return redirect($to = null, $status = 302, $headers = [], $https = null);

    return redirect('/home');

    return redirect()->route('route.name');

<a name="method-report"></a>
#### `report()` {.collection-method}

The `report` function will report an exception using your [exception handler](/docs/{{version}}/errors#the-exception-handler):

    report($e);

The `report` function also accepts a string as an argument. When a string is given to the function, the function will create an exception with the given string as its message:

    report('Something went wrong.');

<a name="method-request"></a>
#### `request()` {.collection-method}

The `request` function returns the current [request](/docs/{{version}}/requests) instance or obtains an input field's value from the current request:

    $request = request();

    $value = request('key', $default);

<a name="method-rescue"></a>
#### `rescue()` {.collection-method}

The `rescue` function executes the given closure and catches any exceptions that occur during its execution. All exceptions that are caught will be sent to your [exception handler](/docs/{{version}}/errors#the-exception-handler); however, the request will continue processing:

    return rescue(function () {
        return $this->method();
    });

You may also pass a second argument to the `rescue` function. This argument will be the "default" value that should be returned if an exception occurs while executing the closure:

    return rescue(function () {
        return $this->method();
    }, false);

    return rescue(function () {
        return $this->method();
    }, function () {
        return $this->failure();
    });

<a name="method-resolve"></a>
#### `resolve()` {.collection-method}

The `resolve` function resolves a given class or interface name to an instance using the [service container](/docs/{{version}}/container):

    $api = resolve('HelpSpot\API');

<a name="method-response"></a>
#### `response()` {.collection-method}

The `response` function creates a [response](/docs/{{version}}/responses) instance or obtains an instance of the response factory:

    return response('Hello World', 200, $headers);

    return response()->json(['foo' => 'bar'], 200, $headers);

<a name="method-retry"></a>
#### `retry()` {.collection-method}

The `retry` function attempts to execute the given callback until the given maximum attempt threshold is met. If the callback does not throw an exception, its return value will be returned. If the callback throws an exception, it will automatically be retried. If the maximum attempt count is exceeded, the exception will be thrown:

    return retry(5, function () {
        // Attempt 5 times while resting 100ms between attempts...
    }, 100);

If you would like to manually calculate the number of milliseconds to sleep between attempts, you may pass a closure as the third argument to the `retry` function:

    return retry(5, function () {
        // ...
    }, function ($attempt) {
        return $attempt * 100;
    });

For convenience, you may provide an array as the first argument to the `retry` function. This array will be used to determine how many milliseconds to sleep between subsequent attempts:

    return retry([100, 200] function () {
        // Sleep for 100ms on first retry, 200ms on second retry...
    });

To only retry under specific conditions, you may pass a closure as the fourth argument to the `retry` function:

    return retry(5, function () {
        // ...
    }, 100, function ($exception) {
        return $exception instanceof RetryException;
    });

<a name="method-session"></a>
#### `session()` {.collection-method}

The `session` function may be used to get or set [session](/docs/{{version}}/session) values:

    $value = session('key');

You may set values by passing an array of key / value pairs to the function:

    session(['chairs' => 7, 'instruments' => 3]);

The session store will be returned if no value is passed to the function:

    $value = session()->get('key');

    session()->put('key', $value);

<a name="method-tap"></a>
#### `tap()` {.collection-method}

The `tap` function accepts two arguments: an arbitrary `$value` and a closure. The `$value` will be passed to the closure and then be returned by the `tap` function. The return value of the closure is irrelevant:

    $user = tap(User::first(), function ($user) {
        $user->name = 'taylor';

        $user->save();
    });

If no closure is passed to the `tap` function, you may call any method on the given `$value`. The return value of the method you call will always be `$value`, regardless of what the method actually returns in its definition. For example, the Eloquent `update` method typically returns an integer. However, we can force the method to return the model itself by chaining the `update` method call through the `tap` function:

    $user = tap($user)->update([
        'name' => $name,
        'email' => $email,
    ]);

To add a `tap` method to a class, you may add the `Illuminate\Support\Traits\Tappable` trait to the class. The `tap` method of this trait accepts a Closure as its only argument. The object instance itself will be passed to the Closure and then be returned by the `tap` method:

    return $user->tap(function ($user) {
        //
    });

<a name="method-throw-if"></a>
#### `throw_if()` {.collection-method}

The `throw_if` function throws the given exception if a given boolean expression evaluates to `true`:

    throw_if(! Auth::user()->isAdmin(), AuthorizationException::class);

    throw_if(
        ! Auth::user()->isAdmin(),
        AuthorizationException::class,
        'You are not allowed to access this page.'
    );

<a name="method-throw-unless"></a>
#### `throw_unless()` {.collection-method}

The `throw_unless` function throws the given exception if a given boolean expression evaluates to `false`:

    throw_unless(Auth::user()->isAdmin(), AuthorizationException::class);

    throw_unless(
        Auth::user()->isAdmin(),
        AuthorizationException::class,
        'You are not allowed to access this page.'
    );

<a name="method-today"></a>
#### `today()` {.collection-method}

The `today` function creates a new `Illuminate\Support\Carbon` instance for the current date:

    $today = today();

<a name="method-trait-uses-recursive"></a>
#### `trait_uses_recursive()` {.collection-method}

The `trait_uses_recursive` function returns all traits used by a trait:

    $traits = trait_uses_recursive(\Illuminate\Notifications\Notifiable::class);

<a name="method-transform"></a>
#### `transform()` {.collection-method}

The `transform` function executes a closure on a given value if the value is not [blank](#method-blank) and then returns the return value of the closure:

    $callback = function ($value) {
        return $value * 2;
    };

    $result = transform(5, $callback);

    // 10

A default value or closure may be passed as the third argument to the function. This value will be returned if the given value is blank:

    $result = transform(null, $callback, 'The value is blank');

    // The value is blank

<a name="method-validator"></a>
#### `validator()` {.collection-method}

The `validator` function creates a new [validator](/docs/{{version}}/validation) instance with the given arguments. You may use it as an alternative to the `Validator` facade:

    $validator = validator($data, $rules, $messages);

<a name="method-value"></a>
#### `value()` {.collection-method}

The `value` function returns the value it is given. However, if you pass a closure to the function, the closure will be executed and its returned value will be returned:

    $result = value(true);

    // true

    $result = value(function () {
        return false;
    });

    // false

<a name="method-view"></a>
#### `view()` {.collection-method}

The `view` function retrieves a [view](/docs/{{version}}/views) instance:

    return view('auth.login');

<a name="method-with"></a>
#### `with()` {.collection-method}

The `with` function returns the value it is given. If a closure is passed as the second argument to the function, the closure will be executed and its returned value will be returned:

    $callback = function ($value) {
        return is_numeric($value) ? $value * 2 : 0;
    };

    $result = with(5, $callback);

    // 10

    $result = with(null, $callback);

    // 0

    $result = with(5, null);

    // 5<|MERGE_RESOLUTION|>--- conflicted
+++ resolved
@@ -2346,27 +2346,15 @@
 
     use Illuminate\Support\Str;
 
-<<<<<<< HEAD
-    $result = Str::isJson('[1,2,3]'));
+    $result = Str::of('[1,2,3]')->isJson();
 
     // true
 
-    $result = Str::isJson('{"first": "John", "last": "Doe"}'));
+    $result = Str::of('{"first": "John", "last": "Doe"}')->isJson();
 
     // true
 
-    $result = Str::isJson('{first: "John", last: "Doe"}'));
-=======
-    $result = Str::of('[1,2,3]')->isJson();
-
-    // true
-
-    $result = Str::of('{"first": "John", "last": "Doe"}')->isJson();
-
-    // true
-
     $result = Str::of('{first: "John", last: "Doe"}')->isJson();
->>>>>>> 6194e3d4
 
     // false
 
