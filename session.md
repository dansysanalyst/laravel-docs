# Session

- [Configuration](#configuration)
- [Session Usage](#session-usage)
- [Flash Data](#flash-data)
- [Database Sessions](#database-sessions)
- [Session Drivers](#session-drivers)

<a name="configuration"></a>
## Configuration

Since HTTP driven applications are stateless, sessions provide a way to store information about the user across requests. Laravel ships with a variety of session back-ends available for use through a clean, unified API. Support for popular back-ends such as [Memcached](http://memcached.org), [Redis](http://redis.io), and databases is included out of the box.

The session configuration is stored in `config/session.php`. Be sure to review the well documented options available to you in this file. By default, Laravel is configured to use the `file` session driver, which will work well for the majority of applications.

Before using Redis sessions with Laravel, you will need to install the `predis/predis` package (~1.0) via Composer.

> **Note:** If you need all stored session data to be encrypted, set the `encrypt` configuration option to `true`.

> **Note:** When using the `cookie` session driver, you should **never** remove the `EncryptCookie` middleware from your HTTP kernel. If you remove this middleware, your application will be vulnerable to remote code injection.

#### Reserved Keys

The Laravel framework uses the `flash` session key internally, so you should not add an item to the session by that name.

<a name="session-usage"></a>
## Session Usage

The session may be accessed in several ways, via the HTTP request's `session` method, the `Session` facade, or the `session` helper function. When the `session` helper is called without arguments, it will return the entire session object. For example:

	session()->regenerate();

#### Storing An Item In The Session

	Session::put('key', 'value');

	session(['key' => 'value']);

#### Push A Value Onto An Array Session Value

	Session::push('user.teams', 'developers');

#### Retrieving An Item From The Session

	$value = Session::get('key');

	$value = session('key');

#### Retrieving An Item Or Returning A Default Value

	$value = Session::get('key', 'default');

	$value = Session::get('key', function() { return 'default'; });

#### Retrieving An Item And Forgetting It

	$value = Session::pull('key', 'default');

#### Retrieving All Data From The Session

	$data = Session::all();

#### Determining If An Item Exists In The Session

	if (Session::has('users'))
	{
		//
	}

#### Removing An Item From The Session

	Session::forget('key');

#### Removing All Items From The Session

	Session::flush();

#### Regenerating The Session ID

	Session::regenerate();

<a name="flash-data"></a>
## Flash Data

Sometimes you may wish to store items in the session only for the next request. You may do so using the `Session::flash` method:

	Session::flash('key', 'value');

#### Reflashing The Current Flash Data For Another Request

	Session::reflash();

#### Reflashing Only A Subset Of Flash Data

	Session::keep(['username', 'email']);

<a name="database-sessions"></a>
## Database Sessions

When using the `database` session driver, you will need to setup a table to contain the session items. Below is an example `Schema` declaration for the table:

	Schema::create('sessions', function($table)
	{
		$table->string('id')->unique();
		$table->text('payload');
		$table->integer('last_activity');
	});

Of course, you may use the `session:table` Artisan command to generate this migration for you!

	php artisan session:table

	composer dump-autoload

	php artisan migrate

<a name="session-drivers"></a>
## Session Drivers

The session "driver" defines where session data will be stored for each request. Laravel ships with several great drivers out of the box:

- `file` - sessions will be stored in `storage/framework/sessions`.
- `cookie` - sessions will be stored in secure, encrypted cookies.
- `database` - sessions will be stored in a database used by your application.
- `memcached` / `redis` - sessions will be stored in one of these fast, cached based stores.
- `array` - sessions will be stored in a simple PHP array and will not be persisted across requests.

<<<<<<< HEAD
> **Note:** The array driver is typically used for running [unit tests](/docs/master/testing), so no session data will be persisted.
=======
> **Note:** The array driver is typically used for running [unit tests](/docs/{{version}}/testing), so no session data will be persisted.
>>>>>>> 95f9380c
<|MERGE_RESOLUTION|>--- conflicted
+++ resolved
@@ -125,8 +125,4 @@
 - `memcached` / `redis` - sessions will be stored in one of these fast, cached based stores.
 - `array` - sessions will be stored in a simple PHP array and will not be persisted across requests.
 
-<<<<<<< HEAD
-> **Note:** The array driver is typically used for running [unit tests](/docs/master/testing), so no session data will be persisted.
-=======
-> **Note:** The array driver is typically used for running [unit tests](/docs/{{version}}/testing), so no session data will be persisted.
->>>>>>> 95f9380c
+> **Note:** The array driver is typically used for running [unit tests](/docs/{{version}}/testing), so no session data will be persisted.