# Upgrade Guide

- [Upgrading To 7.0 From 6.0](#upgrade-7.0)

<a name="high-impact-changes"></a>
## High Impact Changes

<div class="content-list" markdown="1">
- ...
</div>

<a name="medium-impact-changes"></a>
## Medium Impact Changes

<div class="content-list" markdown="1">
<<<<<<< HEAD
- ...
=======
- [Carbon 1.x No Longer Supported](#carbon-support)
- [Redis Default Client](#redis-default-client)
- [Database `Capsule::table` Method](#capsule-table)
- [Eloquent Arrayable & `toArray`](#eloquent-to-array)
- [Eloquent `BelongsTo::update` Method](#belongs-to-update)
- [Eloquent Primary Key Types](#eloquent-primary-key-type)
- [Localization `Lang::trans` and `Lang::transChoice` Methods](#trans-and-trans-choice)
- [Localization `Lang::getFromJson` Method](#get-from-json)
- [Queue Retry Limit](#queue-retry-limit)
- [Resend Email Verification Route](#email-verification-route)
- [Email Verification Route Change](#email-verification-route-change)
- [The `Input` Facade](#the-input-facade)
>>>>>>> 5a99c5bb
</div>

<a name="upgrade-7.0"></a>
## Upgrading To 7.0 From 6.0

#### Estimated Upgrade Time: ?

> {note} We attempt to document every possible breaking change. Since some of these breaking changes are in obscure parts of the framework only a portion of these changes may actually affect your application.

### WIP

<<<<<<< HEAD
Upgrade notes will be placed here.
=======
**Likelihood Of Impact: Medium**

PHP 7.1 will no longer be actively maintained as of December 2019. Therefore, Laravel 6.0 requires PHP 7.2 or greater.

<a name="updating-dependencies"></a>
### Updating Dependencies

Update your `laravel/framework` dependency to `^6.0` in your `composer.json` file.

Next, examine any 3rd party packages consumed by your application and verify you are using the proper version for Laravel 6 support.

### Authorization

<a name="authorized-resources"></a>
#### Authorized Resources & `viewAny`

**Likelihood Of Impact: High**

Authorization policies attached to controllers using the `authorizeResource` method should now define a `viewAny` method, which will be called when a user accesses the controller's `index` method. Otherwise, calls to the `index` method of the controller will be rejected as unauthorized.

#### Authorization Responses

**Likelihood Of Impact: Low**

The constructor signature of the `Illuminate\Auth\Access\Response` class has changed. You should update your code accordingly. If you are not constructing authorization responses manually and are only using the `allow` and `deny` instance methods within your policies, no change is required:

    /**
     * Create a new response.
     *
     * @param  bool  $allowed
     * @param  string  $message
     * @param  mixed  $code
     * @return void
     */
    public function __construct($allowed, $message = '', $code = null)

#### Returning "Deny" Responses

**Likelihood Of Impact: Low**

In previous releases of Laravel, you did not need to return the value of the `deny` method from your policy methods since an exception was thrown immediately. However, in accordance with the Laravel documentation, you must now return the value of the `deny` method from your policies:

    public function update(User $user, Post $post)
    {
        if (! $user->role->isEditor()) {
            return $this->deny("You must be an editor to edit this post.")
        }

        return $user->id === $post->user_id;
    }

<a name="auth-access-gate-contract"></a>
#### The `Illuminate\Contracts\Auth\Access\Gate` Contract

**Likelihood Of Impact: Low**

The `Illuminate\Contracts\Auth\Access\Gate` contract has received a new `inspect` method. If you are implementing this interface manually, you should add this method to your implementation.
    
### Carbon

<a name="carbon-support"></a>
#### Carbon 1.x No Longer Supported

**Likelihood Of Impact: Medium**

Carbon 1.x [is no longer supported](https://github.com/laravel/framework/pull/28683) since it is nearing its maintenance end of life. Please upgrade your application to Carbon 2.0.

### Configuration

#### The `AWS_REGION` Environment Variable

**Likelihood Of Impact: Optional**

If you plan to utilize [Laravel Vapor](https://vapor.laravel.com), you should update all occurrences of `AWS_REGION` within your `config` directory to `AWS_DEFAULT_REGION`. In addition, you should update this environment variable's name in your `.env` file.

<a name="redis-default-client"></a>
#### Redis Default Client

**Likelihood Of Impact: Medium**

The default Redis client has changed from `predis` to `phpredis`. In order to keep using `predis`, ensure the `redis.client` configuration option is set to `predis` in your `config/database.php` configuration file.

### Database

<a name="capsule-table"></a>
#### The Capsule `table` Method

**Likelihood Of Impact: Medium**

> {note} This change only applies to non-Laravel applications that are using `illuminate/database` as a dependency.

The signature of the `Illuminate\Database\Capsule\Manager` class' `table` method has 
updated to accept a table alias as its second argument. If you are using `illuminate/database` outside of a Laravel application, you should update any calls to this method accordingly:

    /**
     * Get a fluent query builder instance.
     *
     * @param  \Closure|\Illuminate\Database\Query\Builder|string  $table
     * @param  string|null  $as
     * @param  string|null  $connection
     * @return \Illuminate\Database\Query\Builder
     */
    public static function table($table, $as = null, $connection = null)

#### The `cursor` Method

**Likelihood Of Impact: Low**

The `cursor` method now returns an instance of `Illuminate\Support\LazyCollection` instead of a `Generator` The `LazyCollection` may be iterated just like a generator:

    $users = App\User::cursor();

    foreach ($users as $user) {
        //
    }

<a name="eloquent"></a>
### Eloquent

<a name="belongs-to-update"></a>
#### The `BelongsTo::update` Method

**Likelihood Of Impact: Medium**

For consistency, the `update` method of the `BelongsTo` relationship now functions as an ad-hoc update query, meaning it does not provide mass assignment protection or fire Eloquent events. This makes the relationship consistent with the `update` methods on all other types of relationships.

If you would like to update a model attached via a `BelongsTo` relationship and receive mass assignment update protection and events, you should call the `update` method on the model itself:

    // Ad-hoc query... no mass assignment protection or events...
    $post->user()->update(['foo' => 'bar']);

    // Model update... provides mass assignment protection and events...
    $post->user->update(['foo' => 'bar']);

<a name="eloquent-to-array"></a>
#### Arrayable & `toArray`

**Likelihood Of Impact: Medium**

The Eloquent model's `toArray` method will now cast any attributes that implement `Illuminate\Contracts\Support\Arrayable` to an array.

<a name="eloquent-primary-key-type"></a>
#### Declaration Of Primary Key Type

**Likelihood Of Impact: Medium**

Laravel 6.0 has received [performance optimizations](https://github.com/laravel/framework/pull/28153) for integer key types. If you are using a string as your model's primary key, you should declare the key type using the `$keyType` property on your model:

    /**
     * The "type" of the primary key ID.
     *
     * @var string
     */
    protected $keyType = 'string';

### Email Verification

<a name="email-verification-route"></a>
#### Resend Verification Route HTTP Method

**Likelihood Of Impact: Medium**

To prevent possible CSRF attacks, the `email/resend` route registered by the router when using Laravel's built-in email verification has been updated from a `GET` route to a `POST` route. Therefore, you will need to update your frontend to send the proper request type to this route. For example, if you are using the built-in email verification template scaffolding:

    {{ __('Before proceeding, please check your email for a verification link.') }}
    {{ __('If you did not receive the email') }},

    <form class="d-inline" method="POST" action="{{ route('verification.resend') }}">
        @csrf

        <button type="submit" class="btn btn-link p-0 m-0 align-baseline">
            {{ __('click here to request another') }}
        </button>.
    </form>

<a name="mustverifyemail-contract"></a>
#### The `MustVerifyEmail` Contract

**Likelihood Of Impact: Low**

A new `getEmailForVerification` method has been added to the `Illuminate\Contracts\Auth\MustVerifyEmail` contract. If you are manually implementing this contract, you should implement this method. This method should return the object's associated email address. If your `App\User` model is using the `Illuminate\Auth\MustVerifyEmail` trait, no changes are required, as this trait implements this method for you.

<a name="email-verification-route-change"></a>
#### Email Verification Route Change

**Likelihood Of Impact: Medium**

The route path for verifying emails has changed from `/email/verify/{id}` to `/email/verify/{id}/{hash}`. Any email verification emails that were sent prior to upgrading to Laravel 6.x will not longer be valid and will display a 404 page. If you wish, you may define a route matching the old verification URL path and display an informative message for your users that asks them to re-verify their email address.

<a name="helpers"></a>
### Helpers

#### String & Array Helpers Package

**Likelihood Of Impact: High**

All `str_` and `array_` helpers have been moved to the new `laravel/helpers` Composer package and removed from the framework. If desired, you may update all calls to these helpers to use the `Illuminate\Support\Str` and `Illuminate\Support\Arr` classes. Alternatively, you can add the new `laravel/helpers` package to your application to continue using these helpers:

    composer require laravel/helpers

### Localization

<a name="trans-and-trans-choice"></a>
#### The `Lang::trans` & `Lang::transChoice` Methods

**Likelihood Of Impact: Medium**

The `Lang::trans` and `Lang::transChoice` methods of the translator have been renamed to `Lang::get` and `Lang::choice`.

In addition, if you are manually implementing the `Illuminate\Contracts\Translation\Translator` contract, you should update your implementation's `trans` and `transChoice` methods to `get` and `choice`.

<a name="get-from-json"></a>
#### The `Lang::getFromJson` Method

**Likelihood Of Impact: Medium**

The `Lang::get` and `Lang::getFromJson` methods have been consolidated. Calls to the `Lang::getFromJson` method should be updated to call `Lang::get`.

> {note} You should run the `php artisan view:clear` Artisan command to avoid Blade errors related to the removal of `Lang::transChoice`, `Lang::trans`, and `Lang::getFromJson`.

### Mail

#### Mandrill & SparkPost Drivers Removed

**Likelihood Of Impact: Low**

The `mandrill` and `sparkpost` mail drivers have been removed. If you would like to continue using either of these drivers, we encourage you to adopt a community maintained package of your choice that provides the driver.

### Notifications

#### Nexmo Routing Removed

**Likelihood Of Impact: Low**

A lingering part of the Nexmo notification channel was removed from the core of the framework. If you're relying on routing Nexmo notifications you should manually implement the `routeNotificationForNexmo` method on your notifiable entity [as described in the documentation](/docs/{{version}}/notifications#routing-sms-notifications).

### Password Reset

#### Password Validation

**Likelihood Of Impact: Low**

The `PasswordBroker` no longer restricts or validates passwords. Password validation was already being handled by the `ResetPasswordController` class, making the broker's validations redundant and impossible to customize. If you are manually using the `PasswordBroker` (or `Password` facade) outside of the built-in `ResetPasswordController`, you should validate all passwords before passing them to the broker.

### Queues

<a name="queue-retry-limit"></a>
#### Queue Retry Limit

**Likelihood Of Impact: Medium**

In previous releases of Laravel, the `php artisan queue:work` command would retry jobs indefinitely. Beginning with Laravel 6.0, this command will now try a job one time by default. If you would like to force jobs to be tried indefinitely, you may pass `0` to the `--tries` option:

    php artisan queue:work --tries=0

In addition, please ensure your application's database contains a `failed_jobs` table. You can generate a migration for this table using the `queue:failed-table` Artisan command:

    php artisan queue:failed-table

### Requests

<a name="the-input-facade"></a>
#### The `Input` Facade

**Likelihood Of Impact: Medium**

The `Input` facade, which was primarily a duplicate of the `Request` facade, has been removed. If you are using the `Input::get` method, you should now call the `Request::input` method. All other calls to the `Input` facade may simply be updated to use the `Request` facade.

### Scheduling

#### The `between` Method

**Likelihood Of Impact: Low**

In previous releases of Laravel, the scheduler's `between` method exhibited confusing behavior across date boundaries. For example:

    $schedule->command('list')->between('23:00', '4:00');

For most users, the expected behavior of this method would be to run the `list` command every minute for all minutes between 23:00 and 4:00. However, in previous releases of Laravel, the scheduler ran the `list` command every minute between 4:00 and 23:00, essentially swapping the time thresholds. In Laravel 6.0, this behavior has been corrected.

### Storage

<a name="rackspace-storage-driver"></a>
#### Rackspace Storage Driver Removed

**Likelihood Of Impact: Low**

The `rackspace` storage driver has been removed. If you would like to continue using Rackspace as a storage provider, we encourage you to adopt a community maintained package of your choice that provides this driver.

### URL Generation

#### Route URL Generation & Extra Parameters

In previous releases of Laravel, passing associative array parameters to the `route` helper or `URL::route` method would occasionally use these parameters as URI values when generating URLs for routes, even if the parameter value had no matching key within the route path. Beginning in Laravel 6.0, these values will be attached to the query string instead. For example, consider the following route:

    Route::get('/profile/{location}', function ($location = null) {
        //
    })->name('profile');

    // Laravel 5.8: http://example.com/profile/active
    echo route('profile', ['status' => 'active']);

    // Laravel 6.0: http://example.com/profile?status=active
    echo route('profile', ['status' => 'active']);    

The `action` helper and `URL::action` method are also affected by this change:

    Route::get('/profile/{id}', 'ProfileController@show');

    // Laravel 5.8: http://example.com/profile/1
    echo action('ProfileController@show', ['profile' => 1]);

    // Laravel 6.0: http://example.com/profile?profile=1
    echo action('ProfileController@show', ['profile' => 1]);   

### Validation

#### FormRequest `validationData` Method

**Likelihood Of Impact: Low**

The form request's `validationData` method was changed from `protected` to `public`. If you are overriding this method in your implementation, you should update the visibility to `public`.
>>>>>>> 5a99c5bb

<a name="miscellaneous"></a>
### Miscellaneous

We also encourage you to view the changes in the `laravel/laravel` [GitHub repository](https://github.com/laravel/laravel). While many of these changes are not required, you may wish to keep these files in sync with your application. Some of these changes will be covered in this upgrade guide, but others, such as changes to configuration files or comments, will not be. You can easily view the changes with the [GitHub comparison tool](https://github.com/laravel/laravel/compare/6.0...master) and choose which updates are important to you.<|MERGE_RESOLUTION|>--- conflicted
+++ resolved
@@ -13,22 +13,9 @@
 ## Medium Impact Changes
 
 <div class="content-list" markdown="1">
-<<<<<<< HEAD
+
 - ...
-=======
-- [Carbon 1.x No Longer Supported](#carbon-support)
-- [Redis Default Client](#redis-default-client)
-- [Database `Capsule::table` Method](#capsule-table)
-- [Eloquent Arrayable & `toArray`](#eloquent-to-array)
-- [Eloquent `BelongsTo::update` Method](#belongs-to-update)
-- [Eloquent Primary Key Types](#eloquent-primary-key-type)
-- [Localization `Lang::trans` and `Lang::transChoice` Methods](#trans-and-trans-choice)
-- [Localization `Lang::getFromJson` Method](#get-from-json)
-- [Queue Retry Limit](#queue-retry-limit)
-- [Resend Email Verification Route](#email-verification-route)
-- [Email Verification Route Change](#email-verification-route-change)
-- [The `Input` Facade](#the-input-facade)
->>>>>>> 5a99c5bb
+
 </div>
 
 <a name="upgrade-7.0"></a>
@@ -40,332 +27,7 @@
 
 ### WIP
 
-<<<<<<< HEAD
 Upgrade notes will be placed here.
-=======
-**Likelihood Of Impact: Medium**
-
-PHP 7.1 will no longer be actively maintained as of December 2019. Therefore, Laravel 6.0 requires PHP 7.2 or greater.
-
-<a name="updating-dependencies"></a>
-### Updating Dependencies
-
-Update your `laravel/framework` dependency to `^6.0` in your `composer.json` file.
-
-Next, examine any 3rd party packages consumed by your application and verify you are using the proper version for Laravel 6 support.
-
-### Authorization
-
-<a name="authorized-resources"></a>
-#### Authorized Resources & `viewAny`
-
-**Likelihood Of Impact: High**
-
-Authorization policies attached to controllers using the `authorizeResource` method should now define a `viewAny` method, which will be called when a user accesses the controller's `index` method. Otherwise, calls to the `index` method of the controller will be rejected as unauthorized.
-
-#### Authorization Responses
-
-**Likelihood Of Impact: Low**
-
-The constructor signature of the `Illuminate\Auth\Access\Response` class has changed. You should update your code accordingly. If you are not constructing authorization responses manually and are only using the `allow` and `deny` instance methods within your policies, no change is required:
-
-    /**
-     * Create a new response.
-     *
-     * @param  bool  $allowed
-     * @param  string  $message
-     * @param  mixed  $code
-     * @return void
-     */
-    public function __construct($allowed, $message = '', $code = null)
-
-#### Returning "Deny" Responses
-
-**Likelihood Of Impact: Low**
-
-In previous releases of Laravel, you did not need to return the value of the `deny` method from your policy methods since an exception was thrown immediately. However, in accordance with the Laravel documentation, you must now return the value of the `deny` method from your policies:
-
-    public function update(User $user, Post $post)
-    {
-        if (! $user->role->isEditor()) {
-            return $this->deny("You must be an editor to edit this post.")
-        }
-
-        return $user->id === $post->user_id;
-    }
-
-<a name="auth-access-gate-contract"></a>
-#### The `Illuminate\Contracts\Auth\Access\Gate` Contract
-
-**Likelihood Of Impact: Low**
-
-The `Illuminate\Contracts\Auth\Access\Gate` contract has received a new `inspect` method. If you are implementing this interface manually, you should add this method to your implementation.
-    
-### Carbon
-
-<a name="carbon-support"></a>
-#### Carbon 1.x No Longer Supported
-
-**Likelihood Of Impact: Medium**
-
-Carbon 1.x [is no longer supported](https://github.com/laravel/framework/pull/28683) since it is nearing its maintenance end of life. Please upgrade your application to Carbon 2.0.
-
-### Configuration
-
-#### The `AWS_REGION` Environment Variable
-
-**Likelihood Of Impact: Optional**
-
-If you plan to utilize [Laravel Vapor](https://vapor.laravel.com), you should update all occurrences of `AWS_REGION` within your `config` directory to `AWS_DEFAULT_REGION`. In addition, you should update this environment variable's name in your `.env` file.
-
-<a name="redis-default-client"></a>
-#### Redis Default Client
-
-**Likelihood Of Impact: Medium**
-
-The default Redis client has changed from `predis` to `phpredis`. In order to keep using `predis`, ensure the `redis.client` configuration option is set to `predis` in your `config/database.php` configuration file.
-
-### Database
-
-<a name="capsule-table"></a>
-#### The Capsule `table` Method
-
-**Likelihood Of Impact: Medium**
-
-> {note} This change only applies to non-Laravel applications that are using `illuminate/database` as a dependency.
-
-The signature of the `Illuminate\Database\Capsule\Manager` class' `table` method has 
-updated to accept a table alias as its second argument. If you are using `illuminate/database` outside of a Laravel application, you should update any calls to this method accordingly:
-
-    /**
-     * Get a fluent query builder instance.
-     *
-     * @param  \Closure|\Illuminate\Database\Query\Builder|string  $table
-     * @param  string|null  $as
-     * @param  string|null  $connection
-     * @return \Illuminate\Database\Query\Builder
-     */
-    public static function table($table, $as = null, $connection = null)
-
-#### The `cursor` Method
-
-**Likelihood Of Impact: Low**
-
-The `cursor` method now returns an instance of `Illuminate\Support\LazyCollection` instead of a `Generator` The `LazyCollection` may be iterated just like a generator:
-
-    $users = App\User::cursor();
-
-    foreach ($users as $user) {
-        //
-    }
-
-<a name="eloquent"></a>
-### Eloquent
-
-<a name="belongs-to-update"></a>
-#### The `BelongsTo::update` Method
-
-**Likelihood Of Impact: Medium**
-
-For consistency, the `update` method of the `BelongsTo` relationship now functions as an ad-hoc update query, meaning it does not provide mass assignment protection or fire Eloquent events. This makes the relationship consistent with the `update` methods on all other types of relationships.
-
-If you would like to update a model attached via a `BelongsTo` relationship and receive mass assignment update protection and events, you should call the `update` method on the model itself:
-
-    // Ad-hoc query... no mass assignment protection or events...
-    $post->user()->update(['foo' => 'bar']);
-
-    // Model update... provides mass assignment protection and events...
-    $post->user->update(['foo' => 'bar']);
-
-<a name="eloquent-to-array"></a>
-#### Arrayable & `toArray`
-
-**Likelihood Of Impact: Medium**
-
-The Eloquent model's `toArray` method will now cast any attributes that implement `Illuminate\Contracts\Support\Arrayable` to an array.
-
-<a name="eloquent-primary-key-type"></a>
-#### Declaration Of Primary Key Type
-
-**Likelihood Of Impact: Medium**
-
-Laravel 6.0 has received [performance optimizations](https://github.com/laravel/framework/pull/28153) for integer key types. If you are using a string as your model's primary key, you should declare the key type using the `$keyType` property on your model:
-
-    /**
-     * The "type" of the primary key ID.
-     *
-     * @var string
-     */
-    protected $keyType = 'string';
-
-### Email Verification
-
-<a name="email-verification-route"></a>
-#### Resend Verification Route HTTP Method
-
-**Likelihood Of Impact: Medium**
-
-To prevent possible CSRF attacks, the `email/resend` route registered by the router when using Laravel's built-in email verification has been updated from a `GET` route to a `POST` route. Therefore, you will need to update your frontend to send the proper request type to this route. For example, if you are using the built-in email verification template scaffolding:
-
-    {{ __('Before proceeding, please check your email for a verification link.') }}
-    {{ __('If you did not receive the email') }},
-
-    <form class="d-inline" method="POST" action="{{ route('verification.resend') }}">
-        @csrf
-
-        <button type="submit" class="btn btn-link p-0 m-0 align-baseline">
-            {{ __('click here to request another') }}
-        </button>.
-    </form>
-
-<a name="mustverifyemail-contract"></a>
-#### The `MustVerifyEmail` Contract
-
-**Likelihood Of Impact: Low**
-
-A new `getEmailForVerification` method has been added to the `Illuminate\Contracts\Auth\MustVerifyEmail` contract. If you are manually implementing this contract, you should implement this method. This method should return the object's associated email address. If your `App\User` model is using the `Illuminate\Auth\MustVerifyEmail` trait, no changes are required, as this trait implements this method for you.
-
-<a name="email-verification-route-change"></a>
-#### Email Verification Route Change
-
-**Likelihood Of Impact: Medium**
-
-The route path for verifying emails has changed from `/email/verify/{id}` to `/email/verify/{id}/{hash}`. Any email verification emails that were sent prior to upgrading to Laravel 6.x will not longer be valid and will display a 404 page. If you wish, you may define a route matching the old verification URL path and display an informative message for your users that asks them to re-verify their email address.
-
-<a name="helpers"></a>
-### Helpers
-
-#### String & Array Helpers Package
-
-**Likelihood Of Impact: High**
-
-All `str_` and `array_` helpers have been moved to the new `laravel/helpers` Composer package and removed from the framework. If desired, you may update all calls to these helpers to use the `Illuminate\Support\Str` and `Illuminate\Support\Arr` classes. Alternatively, you can add the new `laravel/helpers` package to your application to continue using these helpers:
-
-    composer require laravel/helpers
-
-### Localization
-
-<a name="trans-and-trans-choice"></a>
-#### The `Lang::trans` & `Lang::transChoice` Methods
-
-**Likelihood Of Impact: Medium**
-
-The `Lang::trans` and `Lang::transChoice` methods of the translator have been renamed to `Lang::get` and `Lang::choice`.
-
-In addition, if you are manually implementing the `Illuminate\Contracts\Translation\Translator` contract, you should update your implementation's `trans` and `transChoice` methods to `get` and `choice`.
-
-<a name="get-from-json"></a>
-#### The `Lang::getFromJson` Method
-
-**Likelihood Of Impact: Medium**
-
-The `Lang::get` and `Lang::getFromJson` methods have been consolidated. Calls to the `Lang::getFromJson` method should be updated to call `Lang::get`.
-
-> {note} You should run the `php artisan view:clear` Artisan command to avoid Blade errors related to the removal of `Lang::transChoice`, `Lang::trans`, and `Lang::getFromJson`.
-
-### Mail
-
-#### Mandrill & SparkPost Drivers Removed
-
-**Likelihood Of Impact: Low**
-
-The `mandrill` and `sparkpost` mail drivers have been removed. If you would like to continue using either of these drivers, we encourage you to adopt a community maintained package of your choice that provides the driver.
-
-### Notifications
-
-#### Nexmo Routing Removed
-
-**Likelihood Of Impact: Low**
-
-A lingering part of the Nexmo notification channel was removed from the core of the framework. If you're relying on routing Nexmo notifications you should manually implement the `routeNotificationForNexmo` method on your notifiable entity [as described in the documentation](/docs/{{version}}/notifications#routing-sms-notifications).
-
-### Password Reset
-
-#### Password Validation
-
-**Likelihood Of Impact: Low**
-
-The `PasswordBroker` no longer restricts or validates passwords. Password validation was already being handled by the `ResetPasswordController` class, making the broker's validations redundant and impossible to customize. If you are manually using the `PasswordBroker` (or `Password` facade) outside of the built-in `ResetPasswordController`, you should validate all passwords before passing them to the broker.
-
-### Queues
-
-<a name="queue-retry-limit"></a>
-#### Queue Retry Limit
-
-**Likelihood Of Impact: Medium**
-
-In previous releases of Laravel, the `php artisan queue:work` command would retry jobs indefinitely. Beginning with Laravel 6.0, this command will now try a job one time by default. If you would like to force jobs to be tried indefinitely, you may pass `0` to the `--tries` option:
-
-    php artisan queue:work --tries=0
-
-In addition, please ensure your application's database contains a `failed_jobs` table. You can generate a migration for this table using the `queue:failed-table` Artisan command:
-
-    php artisan queue:failed-table
-
-### Requests
-
-<a name="the-input-facade"></a>
-#### The `Input` Facade
-
-**Likelihood Of Impact: Medium**
-
-The `Input` facade, which was primarily a duplicate of the `Request` facade, has been removed. If you are using the `Input::get` method, you should now call the `Request::input` method. All other calls to the `Input` facade may simply be updated to use the `Request` facade.
-
-### Scheduling
-
-#### The `between` Method
-
-**Likelihood Of Impact: Low**
-
-In previous releases of Laravel, the scheduler's `between` method exhibited confusing behavior across date boundaries. For example:
-
-    $schedule->command('list')->between('23:00', '4:00');
-
-For most users, the expected behavior of this method would be to run the `list` command every minute for all minutes between 23:00 and 4:00. However, in previous releases of Laravel, the scheduler ran the `list` command every minute between 4:00 and 23:00, essentially swapping the time thresholds. In Laravel 6.0, this behavior has been corrected.
-
-### Storage
-
-<a name="rackspace-storage-driver"></a>
-#### Rackspace Storage Driver Removed
-
-**Likelihood Of Impact: Low**
-
-The `rackspace` storage driver has been removed. If you would like to continue using Rackspace as a storage provider, we encourage you to adopt a community maintained package of your choice that provides this driver.
-
-### URL Generation
-
-#### Route URL Generation & Extra Parameters
-
-In previous releases of Laravel, passing associative array parameters to the `route` helper or `URL::route` method would occasionally use these parameters as URI values when generating URLs for routes, even if the parameter value had no matching key within the route path. Beginning in Laravel 6.0, these values will be attached to the query string instead. For example, consider the following route:
-
-    Route::get('/profile/{location}', function ($location = null) {
-        //
-    })->name('profile');
-
-    // Laravel 5.8: http://example.com/profile/active
-    echo route('profile', ['status' => 'active']);
-
-    // Laravel 6.0: http://example.com/profile?status=active
-    echo route('profile', ['status' => 'active']);    
-
-The `action` helper and `URL::action` method are also affected by this change:
-
-    Route::get('/profile/{id}', 'ProfileController@show');
-
-    // Laravel 5.8: http://example.com/profile/1
-    echo action('ProfileController@show', ['profile' => 1]);
-
-    // Laravel 6.0: http://example.com/profile?profile=1
-    echo action('ProfileController@show', ['profile' => 1]);   
-
-### Validation
-
-#### FormRequest `validationData` Method
-
-**Likelihood Of Impact: Low**
-
-The form request's `validationData` method was changed from `protected` to `public`. If you are overriding this method in your implementation, you should update the visibility to `public`.
->>>>>>> 5a99c5bb
 
 <a name="miscellaneous"></a>
 ### Miscellaneous
