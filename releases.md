# Release Notes

- [Versioning Scheme](#versioning-scheme)
- [Support Policy](#support-policy)
- [Laravel 5.4.22](#laravel-5.4.22)
- [Laravel 5.4](#laravel-5.4)
- [Laravel 5.3](#laravel-5.3)
- [Laravel 5.2](#laravel-5.2)
- [Laravel 5.1.11](#laravel-5.1.11)
- [Laravel 5.1.4](#laravel-5.1.4)
- [Laravel 5.1](#laravel-5.1)
- [Laravel 5.0](#laravel-5.0)
- [Laravel 4.2](#laravel-4.2)

<a name="versioning-scheme"></a>
## Versioning Scheme

Laravel's versioning scheme maintains the following convention: `paradigm.minor.patch`. Minor framework releases are released every six months (January and July), while patch releases may be released as often as every week. Patch releases should **never** contain breaking changes.

When referencing the Laravel framework or its components from your application or package, you should always use a version constraint such as `5.4.*`, since minor releases of Laravel do include breaking changes. However, we strive to always ensure you may update to a new minor release in one day or less.

Paradigm shifting releases are separated by many years and represent fundamental shifts in the framework's architecture and conventions. Currently, there is no paradigm shifting release under development.

#### Why Doesn't Laravel Use Semantic Versioning?

On one hand, all optional components of Laravel (Cashier, Dusk, Valet, Socialite, etc.) **do** use semantic versioning. However, the Laravel framework itself does not. The reason for this is because semantic versioning is a "reductionist" way of determining if two pieces of code are compatible. Even when using semantic versioning, you still must install the upgraded package and run your automated test suite to know if anything is *actually* incompatible with your code base.

So, instead, the Laravel framework uses a versioning scheme that is more communicative of the actual scope of the release. Furthermore, since patch releases **never** contain intentional breaking changes, you should never receive a breaking change as long as your version constraints follow the `paradigm.minor.*` convention.

<a name="support-policy"></a>
## Support Policy

For LTS releases, such as Laravel 5.1, bug fixes are provided for 2 years and security fixes are provided for 3 years. These releases provide the longest window of support and maintenance. For general releases, bug fixes are provided for 6 months and security fixes are provided for 1 year.

<a name="laravel-5.4.22"></a>
## Laravel 5.4.22

Laravel 5.4.22 patches a security vulnerability in the Laravel 5.4 release series that allows phishing attempts on users of the application. Using the password reset system, malicious users can attempt to trick your users into entering their login credentials into a separate application that they control. Since the password reset notification uses the host of the incoming request to build the password reset URL, the host of the password reset URL may be spoofed. If users do not notice that they are not on their intended application's domain, they may accidentally enter their login credentials into a malicious application.

In Laravel 5.1 applications, the password reset notification is maintained by the developer, so this vulnerability may or may not be present. You should verify that your application generates an absolute URL for password reset links:

    {{ url('http://example.com/password/reset/'.$token) }}

<a name="laravel-5.4"></a>
## Laravel 5.4

Laravel 5.4 continues the improvements made in Laravel 5.3 by adding support for [Markdown based emails and notifications](/docs/5.4/mail#markdown-mailables), the [Laravel Dusk](/docs/5.4/dusk) browser automation and testing framework, Laravel Mix, Blade "components" and "slots", route model binding on broadcast channels, higher order messages for Collections, object-based Eloquent events, job-level "retry" and "timeout" settings, "realtime" facades, improved support for Redis Cluster, custom pivot table models, middleware for request input trimming and cleaning, and more. In addition, the entire codebase of the framework was reviewed and refactored for general cleanliness.

> {tip} This documentation summarizes the most notable improvements to the framework; however, more thorough change logs are always available [on GitHub](https://github.com/laravel/framework/blob/5.4/CHANGELOG-5.4.md).

### Markdown Mail & Notifications

> {video} There is a free [video tutorial](https://laracasts.com/series/whats-new-in-laravel-5-4/episodes/7) for this feature available on Laracasts.

Markdown mailable messages allow you to take advantage of the pre-built templates and components of mail notifications in your mailables. Since the messages are written in Markdown, Laravel is able to render beautiful, responsive HTML templates for the messages while also automatically generating a plain-text counterpart. For example, a Markdown email might look something like the following:

    @component('mail::message')
    # Order Shipped

    Your order has been shipped!

    @component('mail::button', ['url' => $url])
    View Order
    @endcomponent

    Next Steps:

    - Track Your Order On Our Website
    - Pre-Sign For Delivery

    Thanks,<br>
    {{ config('app.name') }}
    @endcomponent

Using this simple Markdown template, Laravel is able to generate a responsive HTML email and plain-text counterpart:

<img src="https://laravel.com/assets/img/examples/markdown.png" width="551" height="596">

To read more about Markdown mail and notifications, check out the full [mail](/docs/5.4/mail) and [notification](/docs/5.4/notifications) documentation.

> {tip} You may export all of the Markdown mail components to your own application for customization. To export the components, use the `vendor:publish` Artisan command to publish the `laravel-mail` asset tag.

### Laravel Dusk

> {video} There is a free [video tutorial](https://laracasts.com/series/whats-new-in-laravel-5-4/episodes/9) for this feature available on Laracasts.

Laravel Dusk provides an expressive, easy-to-use browser automation and testing API. By default, Dusk does not require you to install JDK or Selenium on your machine. Instead, Dusk uses a standalone [ChromeDriver](https://sites.google.com/a/chromium.org/chromedriver/home) installation. However, you are free to utilize any other Selenium compatible driver you wish.

Since Dusk operates using a real browser, you are able to easily test and interact with your applications that heavily use JavaScript:

    /**
     * A basic browser test example.
     *
     * @return void
     */
    public function testBasicExample()
    {
        $user = factory(User::class)->create([
            'email' => 'taylor@laravel.com',
        ]);

        $this->browse(function ($browser) use ($user) {
            $browser->loginAs($user)
                    ->visit('/home')
                    ->press('Create Playlist')
                    ->whenAvailable('.playlist-modal', function ($modal) {
                        $modal->type('name', 'My Playlist')
                              ->press('Create');
                    });

            $browser->waitForText('Playlist Created');
        });
    }

For more information on Dusk, consult the full [Dusk documentation](/docs/5.4/dusk).

### Laravel Mix

> {video} There is a free [video tutorial](https://laracasts.com/series/whats-new-in-laravel-5-4/episodes/3) for this feature available on Laracasts.

Laravel Mix is the spiritual successor of Laravel Elixir, and its entirely based on Webpack instead of Gulp. Laravel Mix provides a fluent API for defining Webpack build steps for your Laravel application using several common CSS and JavaScript pre-processors. Through simple method chaining, you can fluently define your asset pipeline. For example:

    mix.js('resources/assets/js/app.js', 'public/js')
       .sass('resources/assets/sass/app.scss', 'public/css');

### Blade Components & Slots

> {video} There is a free [video tutorial](https://laracasts.com/series/whats-new-in-laravel-5-4/episodes/6) for this feature available on Laracasts.

Blade components and slots provide similar benefits to sections and layouts; however, some may find the mental model of components and slots easier to understand. First, let's imagine a reusable "alert" component we would like to reuse throughout our application:

    <!-- /resources/views/alert.blade.php -->

    <div class="alert alert-danger">
        {{ $slot }}
    </div>

The `{{ $slot }}` variable will contain the content we wish to inject into the component. Now, to construct this component, we can use the `@component` Blade directive:

    @component('alert')
        <strong>Whoops!</strong> Something went wrong!
    @endcomponent

Named slots allow you to provide multiple slots into a single component:

    <!-- /resources/views/alert.blade.php -->

    <div class="alert alert-danger">
        <div class="alert-title">{{ $title }}</div>

        {{ $slot }}
    </div>

Named slots may be injected using the `@slot` directive. Any content is not within a `@slot` directive will be passed to the component in the `$slot` variable:

    @component('alert')
        @slot('title')
            Forbidden
        @endslot

        You are not allowed to access this resource!
    @endcomponent

To read more about components and slots, consult the full [Blade documentation](/docs/5.4/blade).

### Broadcast Model Binding

Just like HTTP routes, channel routes may now take advantage of implicit and explicit [route model binding](/docs/5.4/routing#route-model-binding). For example, instead of receiving the string or numeric order ID, you may request an actual `Order` model instance:

    use App\Order;

    Broadcast::channel('order.{order}', function ($user, Order $order) {
        return $user->id === $order->user_id;
    });

To read more about broadcast model binding, consult the full [event broadcasting](/docs/5.4/broadcasting) documentation.

### Collection Higher Order Messages

> {video} There is a free [video tutorial](https://laracasts.com/series/whats-new-in-laravel-5-4/episodes/2) for this feature available on Laracasts.

Collections now provide support for "higher order messages", which are short-cuts for performing common actions on collections. The collection methods that provide higher order messages are: `contains`, `each`, `every`, `filter`, `first`, `map`, `partition`, `reject`, `sortBy`, `sortByDesc`, and `sum`.

Each higher order message can be accessed as a dynamic property on a collection instance. For instance, let's use the `each` higher order message to call a method on each object within a collection:

    $users = User::where('votes', '>', 500)->get();

    $users->each->markAsVip();

Likewise, we can use the `sum` higher order message to gather the total number of "votes" for a collection of users:

    $users = User::where('group', 'Development')->get();

    return $users->sum->votes;

### Object Based Eloquent Events

> {video} There is a free [video tutorial](https://laracasts.com/series/whats-new-in-laravel-5-4/episodes/10) for this feature available on Laracasts.

Eloquent event handlers may now be mapped to event objects. This provides a more intuitive way of handling Eloquent events and makes it easier to test the events. To get started, define an `$events` property on your Eloquent model that maps various points of the Eloquent model's lifecycle to your own [event classes](/docs/5.4/events):

    <?php

    namespace App;

    use App\Events\UserSaved;
    use App\Events\UserDeleted;
    use Illuminate\Notifications\Notifiable;
    use Illuminate\Foundation\Auth\User as Authenticatable;

    class User extends Authenticatable
    {
        use Notifiable;

        /**
         * The event map for the model.
         *
         * @var array
         */
        protected $events = [
            'saved' => UserSaved::class,
            'deleted' => UserDeleted::class,
        ];
    }

### Job Level Retry & Timeout

Previously, queue job "retry" and "timeout" settings could only be configured globally for all jobs on the command line. However, in Laravel 5.4, these settings may be configured on a per-job basis by defining them directly on the job class:

    <?php

    namespace App\Jobs;

    class ProcessPodcast implements ShouldQueue
    {
        /**
         * The number of times the job may be attempted.
         *
         * @var int
         */
        public $tries = 5;

        /**
         * The number of seconds the job can run before timing out.
         *
         * @var int
         */
        public $timeout = 120;
    }

For more information about these settings, consult the full [queue documentation](/docs/5.4/queues).

### Request Sanitization Middleware

> {video} There is a free [video tutorial](https://laracasts.com/series/whats-new-in-laravel-5-4/episodes/1) for this feature available on Laracasts.

Laravel 5.4 includes two new middleware in the default middleware stack: `TrimStrings` and `ConvertEmptyStringsToNull`:

    /**
     * The application's global HTTP middleware stack.
     *
     * These middleware are run during every request to your application.
     *
     * @var array
     */
    protected $middleware = [
        \Illuminate\Foundation\Http\Middleware\CheckForMaintenanceMode::class,
        \Illuminate\Foundation\Http\Middleware\ValidatePostSize::class,
        \App\Http\Middleware\TrimStrings::class,
        \Illuminate\Foundation\Http\Middleware\ConvertEmptyStringsToNull::class,
    ];

These middleware will automatically trim request input values and convert any empty strings to `null`. This helps you normalize the input for every request entering into your application and not have to worry about continually calling the `trim` function in every route and controller.

### "Realtime" Facades

> {video} There is a free [video tutorial](https://laracasts.com/series/whats-new-in-laravel-5-4/episodes/8) for this feature available on Laracasts.

Previously, only Laravel's own built-in services exposed [facades](/docs/5.4/facades), which provide quick, terse access to their methods via the service container. However, in Laravel 5.4, you may easily convert any of your application's classes into a facade in realtime simply by prefixing the imported class name with `Facades`. For example, imagine your application contains a class like the following:

    <?php

    namespace App\Services;

    class PaymentGateway
    {
        protected $tax;

        /**
         * Create a new payment gateway instance.
         *
         * @param  TaxCalculator  $tax
         * @return void
         */
        public function __construct(TaxCalculator $tax)
        {
            $this->tax = $tax;
        }

        /**
         * Pay the given amount.
         *
         * @param  int  $amount
         * @return void
         */
        public function pay($amount)
        {
            // Pay an amount...
        }
    }

You may easily use this class as a facade like so:

    use Facades\ {
        App\Services\PaymentGateway
    };

    Route::get('/pay/{amount}', function ($amount) {
        PaymentGateway::pay($amount);
    });

Of course, if you leverage a realtime facade in this way, you may easily write a test for the interaction using Laravel's [facade mocking capabilities](/docs/5.4/mocking):

    PaymentGateway::shouldReceive('pay')->with('100');

### Custom Pivot Table Models

In Laravel 5.3, all "pivot" table models for `belongsToMany` relationships used the same built-in `Pivot` model instance. In Laravel 5.4, you may define custom models for your pivot tables. If you would like to define a custom model to represent the intermediate table of your relationship, use the `using` method when defining the relationship:

    <?php

    namespace App;

    use Illuminate\Database\Eloquent\Model;

    class Role extends Model
    {
        /**
         * The users that belong to the role.
         */
        public function users()
        {
            return $this->belongsToMany('App\User')->using('App\UserRole');
        }
    }

### Improved Redis Cluster Support

Previously, it was not possible to define Redis connections to single hosts and to clusters in the same application. In Laravel 5.4, you may now define Redis connections to multiple single hosts and multiple clusters within the same application. For more information on Redis in Laravel, please consult the full [Redis documentation](/docs/5.4/redis).

<a name="utf8mb4"></a>
### Migration Default String Length

Laravel 5.4 uses the `utf8mb4` character set by default, which includes support for storing "emojis" in the database. If you are upgrading your application from Laravel 5.3, you are not required to switch to this character set.

If you choose to switch to this character set manually and are running a version of MySQL older than the 5.7.7 release, you may need to manually configure the default string length generated by migrations. You may configure this by calling the `Schema::defaultStringLength` method within your `AppServiceProvider`:

    use Illuminate\Support\Facades\Schema;

    /**
     * Bootstrap any application services.
     *
     * @return void
     */
    public function boot()
    {
        Schema::defaultStringLength(191);
    }

<a name="laravel-5.3"></a>
## Laravel 5.3

Laravel 5.3 continues the improvements made in Laravel 5.2 by adding a driver based [notification system](/docs/5.3/notifications), robust realtime support via [Laravel Echo](/docs/5.3/broadcasting), painless OAuth2 servers via [Laravel Passport](/docs/5.3/passport), full-text model searching via [Laravel Scout](/docs/5.3/scout), Webpack support in Laravel Elixir, "mailable" objects, explicit separation of `web` and `api` routes, Closure based console commands, convenient helpers for storing uploaded files, support for POPO and single-action controllers, improved default frontend scaffolding, and more.

### Notifications

> {video} There is a free [video tutorial](https://laracasts.com/series/whats-new-in-laravel-5-3/episodes/9) for this feature available on Laracasts.

Laravel Notifications provide a simple, expressive API for sending notifications across a variety of delivery channels such as email, Slack, SMS, and more. For example, you may define a notification that an invoice has been paid and deliver that notification via email and SMS. Then, you may send the notification using a single, simple method:

    $user->notify(new InvoicePaid($invoice));

There is already a wide variety of [community written drivers](http://laravel-notification-channels.com) for notifications, including support for iOS and Android notifications. To learn more about notifications, be sure to check out the [full notification documentation](/docs/5.3/notifications).

### WebSockets / Event Broadcasting

While event broadcasting existed in previous versions of Laravel, the Laravel 5.3 release greatly improves this feature of the framework by adding channel-level authentication for private and presence WebSocket channels:

    /*
     * Authenticate the channel subscription...
     */
    Broadcast::channel('orders.*', function ($user, $orderId) {
        return $user->placedOrder($orderId);
    });

Laravel Echo, a new JavaScript package installable via NPM, has also been released to provide a simple, beautiful API for subscribing to channels and listening for your server-side events in your client-side JavaScript application. Echo includes support for [Pusher](https://pusher.com) and [Socket.io](http://socket.io):

    Echo.channel('orders.' + orderId)
        .listen('ShippingStatusUpdated', (e) => {
            console.log(e.description);
        });

In addition to subscribing to traditional channels, Laravel Echo also makes it a breeze to subscribe to presence channels which provide information about who is listening on a given channel:

    Echo.join('chat.' + roomId)
        .here((users) => {
            //
        })
        .joining((user) => {
            console.log(user.name);
        })
        .leaving((user) => {
            console.log(user.name);
        });

To learn more about Echo and event broadcasting, check out the [full documentation](/docs/5.3/broadcasting).

### Laravel Passport (OAuth2 Server)

> {video} There is a free [video tutorial](https://laracasts.com/series/whats-new-in-laravel-5-3/episodes/13) for this feature available on Laracasts.

Laravel 5.3 makes API authentication a breeze using [Laravel Passport](/docs/{{version}}/passport), which provides a full OAuth2 server implementation for your Laravel application in a matter of minutes. Passport is built on top of the [League OAuth2 server](https://github.com/thephpleague/oauth2-server) that is maintained by Alex Bilbie.

Passport makes it painless to issue access tokens via OAuth2 authorization codes. You may also allow your users to create "personal access tokens" via your web UI. To get you started quickly, Passport includes [Vue components](https://vuejs.org) that can serve as a starting point for your OAuth2 dashboard, allowing users to create clients, revoke access tokens, and more:

    <passport-clients></passport-clients>
    <passport-authorized-clients></passport-authorized-clients>
    <passport-personal-access-tokens></passport-personal-access-tokens>

If you do not want to use the Vue components, you are welcome to provide your own frontend dashboard for managing clients and access tokens. Passport exposes a simple JSON API that you may use with any JavaScript framework you choose.

Of course, Passport also makes it simple to define access token scopes that may be requested by application's consuming your API:

    Passport::tokensCan([
        'place-orders' => 'Place new orders',
        'check-status' => 'Check order status',
    ]);

In addition, Passport includes helpful middleware for verifying that an access token authenticated request contains the necessary token scopes:

    Route::get('/orders/{order}/status', function (Order $order) {
        // Access token has "check-status" scope...
    })->middleware('scope:check-status');

Lastly, Passport includes support for consuming your own API from your JavaScript application without worrying about passing access tokens. Passport achieves this through encrypted JWT cookies and synchronized CSRF tokens, allowing you to focus on what matters: your application. For more information on Passport, be sure to check out its [full documentation](/docs/5.3/passport).

### Search (Laravel Scout)

Laravel Scout provides a simple, driver based solution for adding full-text search to your [Eloquent models](/docs/5.3/eloquent). Using model observers, Scout will automatically keep your search indexes in sync with your Eloquent records. Currently, Scout ships with an [Algolia](https://www.algolia.com/) driver; however, writing custom drivers is simple and you are free to extend Scout with your own search implementations.

Making models searchable is as simple as adding a `Searchable` trait to the model:

    <?php

    namespace App;

    use Laravel\Scout\Searchable;
    use Illuminate\Database\Eloquent\Model;

    class Post extends Model
    {
        use Searchable;
    }

Once the trait has been added to your model, its information will be kept in sync with your search indexes by simply saving the model:

    $order = new Order;

    // ...

    $order->save();

Once your models have been indexed, its a breeze to perform full-text searches across all of your models. You may even paginate your search results:

    return Order::search('Star Trek')->get();

    return Order::search('Star Trek')->where('user_id', 1)->paginate();

Of course, Scout has many more features which are covered in the [full documentation](/docs/5.3/scout).

### Mailable Objects

> {video} There is a free [video tutorial](https://laracasts.com/series/whats-new-in-laravel-5-3/episodes/6) for this feature available on Laracasts.

Laravel 5.3 ships with support for mailable objects. These objects allow you to represent your email messages as a simple objects instead of customizing mail messages within Closures. For example, you may define a simple mailable object for a "welcome" email:

    class WelcomeMessage extends Mailable
    {
        use Queueable, SerializesModels;

        /**
         * Build the message.
         *
         * @return $this
         */
        public function build()
        {
            return $this->view('emails.welcome');
        }
    }

Once the mailable object has been defined, you can send it to a user using a simple, expressive API. Mailable objects are great for discovering the intent of your messages while scanning your code:

    Mail::to($user)->send(new WelcomeMessage);

Of course, you may also mark mailable objects as "queueable" so that they will be sent in the background by your queue workers:

    class WelcomeMessage extends Mailable implements ShouldQueue
    {
        //
    }

For more information on mailable objects, be sure to check out the [mail documentation](/docs/5.3/mail).

### Storing Uploaded Files

> {video} There is a free [video tutorial](https://laracasts.com/series/whats-new-in-laravel-5-3/episodes/12) for this feature available on Laracasts.

In web applications, one of the most common use-cases for storing files is storing user uploaded files such as profile pictures, photos, and documents. Laravel 5.3 makes it very easy to store uploaded files using the new `store` method on an uploaded file instance. Simply call the `store` method with the path at which you wish to store the uploaded file:

    /**
     * Update the avatar for the user.
     *
     * @param  Request  $request
     * @return Response
     */
    public function update(Request $request)
    {
        $path = $request->file('avatar')->store('avatars', 's3');

        return $path;
    }

For more information on storing uploaded files, check out the [full documentation](/docs/{{version}}/filesystem#file-uploads).


### Webpack & Laravel Elixir

Along with Laravel 5.3, Laravel Elixir 6.0 has been released with baked-in support for the Webpack and Rollup JavaScript module bundlers. By default, the Laravel 5.3 `gulpfile.js` file now uses Webpack to compile your JavaScript. The [full Laravel Elixir documentation](/docs/5.3/elixir) contains more information on both of these bundlers:

    elixir(mix => {
        mix.sass('app.scss')
           .webpack('app.js');
    });

### Frontend Structure

> {video} There is a free [video tutorial](https://laracasts.com/series/whats-new-in-laravel-5-3/episodes/4) for this feature available on Laracasts.

Laravel 5.3 ships with a more modern frontend structure. This primarily affects the `make:auth` authentication scaffolding. Instead of loading frontend assets from a CDN, dependencies are specified in the default `package.json` file.

In addition, support for single file [Vue components](https://vuejs.org) is now included out of the box. A sample `Example.vue` component is included in the `resources/assets/js/components` directory. In addition, the new `resources/assets/js/app.js` file bootstraps and configures your JavaScript libraries and, if applicable, Vue components.

This structure provides more guidance on how to begin developing modern, robust JavaScript applications, without requiring your application to use any given JavaScript or CSS framework. For more information on getting started with modern Laravel frontend development, check out the new [introductory frontend documentation](/docs/5.3/frontend).

### Routes Files

By default, fresh Laravel 5.3 applications contain two HTTP route files in a new top-level `routes` directory. The `web` and `api` route files provide more explicit guidance in how to split the routes for your web interface and your API. The routes in the `api` route file are automatically assigned the `api` prefix by the `RouteServiceProvider`.

### Closure Console Commands

In addition to being defined as command classes, Artisan commands may now be defined as simple Closures in the `commands` method of your `app/Console/Kernel.php` file. In fresh Laravel 5.3 applications, the `commands` method loads a `routes/console.php` file which allows you to define your Console commands as route-like, Closure based entry points into your application:

    Artisan::command('build {project}', function ($project) {
        $this->info('Building project...');
    });

For more information on Closure commands, check out the [full Artisan documentation](/docs/5.3/artisan#closure-commands).

### The `$loop` Variable

> {video} There is a free [video tutorial](https://laracasts.com/series/whats-new-in-laravel-5-3/episodes/7) for this feature available on Laracasts.

When looping within a Blade template, a `$loop` variable will be available inside of your loop. This variable provides access to some useful bits of information such as the current loop index and whether this is the first or last iteration through the loop:

    @foreach ($users as $user)
        @if ($loop->first)
            This is the first iteration.
        @endif

        @if ($loop->last)
            This is the last iteration.
        @endif

        <p>This is user {{ $user->id }}</p>
    @endforeach

For more information, consult the [full Blade documentation](/docs/5.3/blade#the-loop-variable).

<a name="laravel-5.2"></a>
## Laravel 5.2

Laravel 5.2 continues the improvements made in Laravel 5.1 by adding multiple authentication driver support, implicit model binding, simplified Eloquent global scopes, opt-in authentication scaffolding, middleware groups, rate limiting middleware, array validation improvements, and more.

### Authentication Drivers / "Multi-Auth"

In previous versions of Laravel, only the default, session-based authentication driver was supported out of the box, and you could not have more than one authenticatable model instance per application.

However, in Laravel 5.2, you may define additional authentication drivers as well define multiple authenticatable models or user tables, and control their authentication process separately from each other. For example, if your application has one database table for "admin" users and one database table for "student" users, you may now use the `Auth` methods to authenticate against each of these tables separately.

### Authentication Scaffolding

Laravel already makes it easy to handle authentication on the back-end; however, Laravel 5.2 provides a convenient, lightning-fast way to scaffold the authentication views for your front-end. Simply execute the `make:auth` command on your terminal:

    php artisan make:auth

This command will generate plain, Bootstrap compatible views for user login, registration, and password reset. The command will also update your routes file with the appropriate routes.

> {note} This feature is only meant to be used on new applications, not during application upgrades.

### Implicit Model Binding

Implicit model binding makes it painless to inject relevant models directly into your routes and controllers. For example, assume you have a route defined like the following:

    use App\User;

    Route::get('/user/{user}', function (User $user) {
        return $user;
    });

In Laravel 5.1, you would typically need to use the `Route::model` method to instruct Laravel to inject the `App\User` instance that matches the `{user}` parameter in your route definition. However, in Laravel 5.2, the framework will **automatically** inject this model based on the URI segment, allowing you to quickly gain access to the model instances you need.

Laravel will automatically inject the model when the route parameter segment (`{user}`) matches the route Closure or controller method's corresponding variable name (`$user`) and the variable is type-hinting an Eloquent model class.

### Middleware Groups

Middleware groups allow you to group several route middleware under a single, convenient key, allowing you to assign several middleware to a route at once. For example, this can be useful when building a web UI and an API within the same application. You may group the session and CSRF routes into a `web` group, and perhaps the rate limiter in the `api` group.

In fact, the default Laravel 5.2 application structure takes exactly this approach. For example, in the default `App\Http\Kernel.php` file you will find the following:

    /**
     * The application's route middleware groups.
     *
     * @var array
     */
    protected $middlewareGroups = [
        'web' => [
            \App\Http\Middleware\EncryptCookies::class,
            \Illuminate\Cookie\Middleware\AddQueuedCookiesToResponse::class,
            \Illuminate\Session\Middleware\StartSession::class,
            \Illuminate\View\Middleware\ShareErrorsFromSession::class,
            \App\Http\Middleware\VerifyCsrfToken::class,
        ],

        'api' => [
            'throttle:60,1',
        ],
    ];

Then, the `web` group may be assigned to routes like so:

    Route::group(['middleware' => ['web']], function () {
        //
    });

However, keep in mind the `web` middleware group is *already* applied to your routes by default since the `RouteServiceProvider` includes it in the default middleware group.

### Rate Limiting

A new rate limiter middleware is now included with the framework, allowing you to easily limit the number of requests that a given IP address can make to a route over a specified number of minutes. For example, to limit a route to 60 requests every minute from a single IP address, you may do the following:

    Route::get('/api/users', ['middleware' => 'throttle:60,1', function () {
        //
    }]);

### Array Validation

Validating array form input fields is much easier in Laravel 5.2. For example, to validate that each e-mail in a given array input field is unique, you may do the following:

    $validator = Validator::make($request->all(), [
        'person.*.email' => 'email|unique:users'
    ]);

Likewise, you may use the `*` character when specifying your validation messages in your language files, making it a breeze to use a single validation message for array based fields:

    'custom' => [
        'person.*.email' => [
            'unique' => 'Each person must have a unique e-mail address',
        ]
    ],

### Bail Validation Rule

A new `bail` validation rule has been added, which instructs the validator to stop validating after the first validation failure for a given rule. For example, you may now prevent the validator from running a `unique` check if an attribute fails an `integer` check:

    $this->validate($request, [
        'user_id' => 'bail|integer|unique:users'
    ]);

### Eloquent Global Scope Improvements

In previous versions of Laravel, global Eloquent scopes were complicated and error-prone to implement; however, in Laravel 5.2, global query scopes only require you to implement a single, simple method: `apply`.

For more information on writing global scopes, check out the full [Eloquent documentation](/docs/{{version}}/eloquent#global-scopes).

<a name="laravel-5.1.11"></a>
## Laravel 5.1.11

Laravel 5.1.11 introduces [authorization](/docs/{{version}}/authorization) support out of the box! Conveniently organize your application's authorization logic using simple callbacks or policy classes, and authorize actions using simple, expressive methods.

For more information, please refer to the [authorization documentation](/docs/{{version}}/authorization).

<a name="laravel-5.1.4"></a>
## Laravel 5.1.4

Laravel 5.1.4 introduces simple login throttling to the framework. Consult the [authentication documentation](/docs/{{version}}/authentication#authentication-throttling) for more information.

<a name="laravel-5.1"></a>
## Laravel 5.1

Laravel 5.1 continues the improvements made in Laravel 5.0 by adopting PSR-2 and adding event broadcasting, middleware parameters, Artisan improvements, and more.

### PHP 5.5.9+

Since PHP 5.4 will enter "end of life" in September and will no longer receive security updates from the PHP development team, Laravel 5.1 requires PHP 5.5.9 or greater. PHP 5.5.9 allows compatibility with the latest versions of popular PHP libraries such as Guzzle and the AWS SDK.

### LTS

 Laravel 5.1 is the first release of Laravel to receive **long term support**. Laravel 5.1 will receive bug fixes for 2 years and security fixes for 3 years. This support window is the largest ever provided for Laravel and provides stability and peace of mind for larger, enterprise clients and customers.

### PSR-2

The [PSR-2 coding style guide](https://github.com/php-fig/fig-standards/blob/master/accepted/PSR-2-coding-style-guide.md) has been adopted as the default style guide for the Laravel framework. Additionally, all generators have been updated to generate PSR-2 compatible syntax.

### Documentation

Every page of the Laravel documentation has been meticulously reviewed and dramatically improved. All code examples have also been reviewed and expanded to provide more relevance and context.

### Event Broadcasting

In many modern web applications, web sockets are used to implement realtime, live-updating user interfaces. When some data is updated on the server, a message is typically sent over a websocket connection to be handled by the client.

To assist you in building these types of applications, Laravel makes it easy to "broadcast" your events over a websocket connection. Broadcasting your Laravel events allows you to share the same event names between your server-side code and your client-side JavaScript framework.

To learn more about event broadcasting, check out the [event documentation](/docs/{{version}}/events#broadcasting-events).

### Middleware Parameters

Middleware can now receive additional custom parameters. For example, if your application needs to verify that the authenticated user has a given "role" before performing a given action, you could create a `RoleMiddleware` that receives a role name as an additional argument:

    <?php

    namespace App\Http\Middleware;

    use Closure;

    class RoleMiddleware
    {
        /**
         * Run the request filter.
         *
         * @param  \Illuminate\Http\Request  $request
         * @param  \Closure  $next
         * @param  string  $role
         * @return mixed
         */
        public function handle($request, Closure $next, $role)
        {
            if (! $request->user()->hasRole($role)) {
                // Redirect...
            }

            return $next($request);
        }

    }

Middleware parameters may be specified when defining the route by separating the middleware name and parameters with a `:`. Multiple parameters should be delimited by commas:

    Route::put('post/{id}', ['middleware' => 'role:editor', function ($id) {
        //
    }]);

For more information on middleware, check out the [middleware documentation](/docs/{{version}}/middleware).

### Testing Overhaul

The built-in testing capabilities of Laravel have been dramatically improved. A variety of new methods provide a fluent, expressive interface for interacting with your application and examining its responses. For example, check out the following test:

    public function testNewUserRegistration()
    {
        $this->visit('/register')
             ->type('Taylor', 'name')
             ->check('terms')
             ->press('Register')
             ->seePageIs('/dashboard');
    }

For more information on testing, check out the [testing documentation](/docs/{{version}}/testing).

### Model Factories

Laravel now ships with an easy way to create stub Eloquent models using [model factories](/docs/{{version}}/database-testing#writing-factories). Model factories allow you to easily define a set of "default" attributes for your Eloquent model, and then generate test model instances for your tests or database seeds. Model factories also take advantage of the powerful [Faker](https://github.com/fzaninotto/Faker) PHP library for generating random attribute data:

    $factory->define(App\User::class, function ($faker) {
        return [
            'name' => $faker->name,
            'email' => $faker->email,
            'password' => str_random(10),
            'remember_token' => str_random(10),
        ];
    });

For more information on model factories, check out [the documentation](/docs/{{version}}/database-testing#writing-factories).

### Artisan Improvements

Artisan commands may now be defined using a simple, route-like "signature", which provides an extremely simple interface for defining command line arguments and options. For example, you may define a simple command and its options like so:

    /**
     * The name and signature of the console command.
     *
     * @var string
     */
    protected $signature = 'email:send {user} {--force}';

For more information on defining Artisan commands, consult the [Artisan documentation](/docs/{{version}}/artisan).

### Folder Structure

To better express intent, the `app/Commands` directory has been renamed to `app/Jobs`. Additionally, the `app/Handlers` directory has been consolidated into a single `app/Listeners` directory which simply contains event listeners. However, this is not a breaking change and you are not required to update to the new folder structure to use Laravel 5.1.

### Encryption

In previous versions of Laravel, encryption was handled by the `mcrypt` PHP extension. However, beginning in Laravel 5.1, encryption is handled by the `openssl` extension, which is more actively maintained.

<a name="laravel-5.0"></a>
## Laravel 5.0

Laravel 5.0 introduces a fresh application structure to the default Laravel project. This new structure serves as a better foundation for building a robust application in Laravel, as well as embraces new auto-loading standards (PSR-4) throughout the application. First, let's examine some of the major changes:

### New Folder Structure

The old `app/models` directory has been entirely removed. Instead, all of your code lives directly within the `app` folder, and, by default, is organized to the `App` namespace. This default namespace can be quickly changed using the new `app:name` Artisan command.

Controllers, middleware, and requests (a new type of class in Laravel 5.0) are now grouped under the `app/Http` directory, as they are all classes related to the HTTP transport layer of your application. Instead of a single, flat file of route filters, all middleware are now broken into their own class files.

A new `app/Providers` directory replaces the `app/start` files from previous versions of Laravel 4.x. These service providers provide various bootstrapping functions to your application, such as error handling, logging, route loading, and more. Of course, you are free to create additional service providers for your application.

Application language files and views have been moved to the `resources` directory.

### Contracts

All major Laravel components implement interfaces which are located in the `illuminate/contracts` repository. This repository has no external dependencies. Having a convenient, centrally located set of interfaces you may use for decoupling and dependency injection will serve as an easy alternative option to Laravel Facades.

For more information on contracts, consult the [full documentation](/docs/{{version}}/contracts).

### Route Cache

If your application is made up entirely of controller routes, you may utilize the new `route:cache` Artisan command to drastically speed up the registration of your routes. This is primarily useful on applications with 100+ routes and will **drastically** speed up this portion of your application.

### Route Middleware

In addition to Laravel 4 style route "filters", Laravel 5 now supports HTTP middleware, and the included authentication and CSRF "filters" have been converted to middleware. Middleware provides a single, consistent interface to replace all types of filters, allowing you to easily inspect, and even reject, requests before they enter your application.

For more information on middleware, check out [the documentation](/docs/{{version}}/middleware).

### Controller Method Injection

In addition to the existing constructor injection, you may now type-hint dependencies on controller methods. The [service container](/docs/{{version}}/container) will automatically inject the dependencies, even if the route contains other parameters:

    public function createPost(Request $request, PostRepository $posts)
    {
        //
    }

### Authentication Scaffolding

User registration, authentication, and password reset controllers are now included out of the box, as well as simple corresponding views, which are located at `resources/views/auth`. In addition, a "users" table migration has been included with the framework. Including these simple resources allows rapid development of application ideas without bogging down on authentication boilerplate. The authentication views may be accessed on the `auth/login` and `auth/register` routes. The `App\Services\Auth\Registrar` service is responsible for user validation and creation.

### Event Objects

You may now define events as objects instead of simply using strings. For example, check out the following event:

    <?php

    class PodcastWasPurchased
    {
        public $podcast;

        public function __construct(Podcast $podcast)
        {
            $this->podcast = $podcast;
        }
    }

The event may be dispatched like normal:

    Event::fire(new PodcastWasPurchased($podcast));

Of course, your event handler will receive the event object instead of a list of data:

    <?php

    class ReportPodcastPurchase
    {
        public function handle(PodcastWasPurchased $event)
        {
            //
        }
    }

For more information on working with events, check out the [full documentation](/docs/{{version}}/events).

### Commands / Queueing

In addition to the queue job format supported in Laravel 4, Laravel 5 allows you to represent your queued jobs as simple command objects. These commands live in the `app/Commands` directory. Here's a sample command:

    <?php

    class PurchasePodcast extends Command implements SelfHandling, ShouldBeQueued
    {
        use SerializesModels;

        protected $user, $podcast;

        /**
         * Create a new command instance.
         *
         * @return void
         */
        public function __construct(User $user, Podcast $podcast)
        {
            $this->user = $user;
            $this->podcast = $podcast;
        }

        /**
         * Execute the command.
         *
         * @return void
         */
        public function handle()
        {
            // Handle the logic to purchase the podcast...

            event(new PodcastWasPurchased($this->user, $this->podcast));
        }
    }

The base Laravel controller utilizes the new `DispatchesCommands` trait, allowing you to easily dispatch your commands for execution:

    $this->dispatch(new PurchasePodcastCommand($user, $podcast));

Of course, you may also use commands for tasks that are executed synchronously (are not queued). In fact, using commands is a great way to encapsulate complex tasks your application needs to perform. For more information, check out the [command bus](/docs/5.0/bus) documentation.

### Database Queue

A `database` queue driver is now included in Laravel, providing a simple, local queue driver that requires no extra package installation beyond your database software.

### Laravel Scheduler

In the past, developers have generated a Cron entry for each console command they wished to schedule. However, this is a headache. Your console schedule is no longer in source control, and you must SSH into your server to add the Cron entries. Let's make our lives easier. The Laravel command scheduler allows you to fluently and expressively define your command schedule within Laravel itself, and only a single Cron entry is needed on your server.

It looks like this:

    $schedule->command('artisan:command')->dailyAt('15:00');

Of course, check out the [full documentation](/docs/{{version}}/scheduling) to learn all about the scheduler!

### Tinker / Psysh

The `php artisan tinker` command now utilizes [Psysh](https://github.com/bobthecow/psysh) by Justin Hileman, a more robust REPL for PHP. If you liked Boris in Laravel 4, you're going to love Psysh. Even better, it works on Windows! To get started, just try:

    php artisan tinker

### DotEnv

Instead of a variety of confusing, nested environment configuration directories, Laravel 5 now utilizes [DotEnv](https://github.com/vlucas/phpdotenv) by Vance Lucas. This library provides a super simple way to manage your environment configuration, and makes environment detection in Laravel 5 a breeze. For more details, check out the full [configuration documentation](/docs/{{version}}/installation#environment-configuration).

### Laravel Elixir

Laravel Elixir, by Jeffrey Way, provides a fluent, expressive interface to compiling and concatenating your assets. If you've ever been intimidated by learning Grunt or Gulp, fear no more. Elixir makes it a cinch to get started using Gulp to compile your Less, Sass, and CoffeeScript. It can even run your tests for you!

For more information on Elixir, check out the [full documentation](/docs/5.3/elixir).

### Laravel Socialite

Laravel Socialite is an optional, Laravel 5.0+ compatible package that provides totally painless authentication with OAuth providers. Currently, Socialite supports Facebook, Twitter, Google, and GitHub. Here's what it looks like:

    public function redirectForAuth()
    {
        return Socialize::with('twitter')->redirect();
    }

    public function getUserFromProvider()
    {
        $user = Socialize::with('twitter')->user();
    }

No more spending hours writing OAuth authentication flows. Get started in minutes! The [full documentation](/docs/{{version}}/authentication#social-authentication) has all the details.

### Flysystem Integration

Laravel now includes the powerful [Flysystem](https://github.com/thephpleague/flysystem) filesystem abstraction library, providing pain free integration with local, Amazon S3, and Rackspace cloud storage - all with one, unified and elegant API! Storing a file in Amazon S3 is now as simple as:

    Storage::put('file.txt', 'contents');

For more information on the Laravel Flysystem integration, consult the [full documentation](/docs/{{version}}/filesystem).

### Form Requests

Laravel 5.0 introduces **form requests**, which extend the `Illuminate\Foundation\Http\FormRequest` class. These request objects can be combined with controller method injection to provide a boiler-plate free method of validating user input. Let's dig in and look at a sample `FormRequest`:

    <?php

    namespace App\Http\Requests;

    class RegisterRequest extends FormRequest
    {
        public function rules()
        {
            return [
                'email' => 'required|email|unique:users',
                'password' => 'required|confirmed|min:8',
            ];
        }

        public function authorize()
        {
            return true;
        }
    }

Once the class has been defined, we can type-hint it on our controller action:

    public function register(RegisterRequest $request)
    {
        var_dump($request->input());
    }

When the Laravel service container identifies that the class it is injecting is a `FormRequest` instance, the request will **automatically be validated**. This means that if your controller action is called, you can safely assume the HTTP request input has been validated according to the rules you specified in your form request class. Even more, if the request is invalid, an HTTP redirect, which you may customize, will automatically be issued, and the error messages will be either flashed to the session or converted to JSON. **Form validation has never been more simple.** For more information on `FormRequest` validation, check out the [documentation](/docs/{{version}}/validation#form-request-validation).

### Simple Controller Request Validation

The Laravel 5 base controller now includes a `ValidatesRequests` trait. This trait provides a simple `validate` method to validate incoming requests. If `FormRequests` are a little too much for your application, check this out:

    public function createPost(Request $request)
    {
        $this->validate($request, [
            'title' => 'required|max:255',
            'body' => 'required',
        ]);
    }

If the validation fails, an exception will be thrown and the proper HTTP response will automatically be sent back to the browser. The validation errors will even be flashed to the session! If the request was an AJAX request, Laravel even takes care of sending a JSON representation of the validation errors back to you.

For more information on this new method, check out [the documentation](/docs/{{version}}/validation#validation-quickstart).

### New Generators

To complement the new default application structure, new Artisan generator commands have been added to the framework. See `php artisan list` for more details.

### Configuration Cache

You may now cache all of your configuration in a single file using the `config:cache` command.

### Symfony VarDumper

The popular `dd` helper function, which dumps variable debug information, has been upgraded to use the amazing Symfony VarDumper. This provides color-coded output and even collapsing of arrays. Just try the following in your project:

    dd([1, 2, 3]);

<a name="laravel-4.2"></a>
## Laravel 4.2

The full change list for this release by running the `php artisan changes` command from a 4.2 installation, or by [viewing the change file on Github](https://github.com/laravel/framework/blob/4.2/src/Illuminate/Foundation/changes.json). These notes only cover the major enhancements and changes for the release.

> {note} During the 4.2 release cycle, many small bug fixes and enhancements were incorporated into the various Laravel 4.1 point releases. So, be sure to check the change list for Laravel 4.1 as well!

### PHP 5.4 Requirement

Laravel 4.2 requires PHP 5.4 or greater. This upgraded PHP requirement allows us to use new PHP features such as traits to provide more expressive interfaces for tools like [Laravel Cashier](/docs/billing). PHP 5.4 also brings significant speed and performance improvements over PHP 5.3.

### Laravel Forge

Laravel Forge, a new web based application, provides a simple way to create and manage PHP servers on the cloud of your choice, including Linode, DigitalOcean, Rackspace, and Amazon EC2. Supporting automated Nginx configuration, SSH key access, Cron job automation, server monitoring via NewRelic & Papertrail, "Push To Deploy", Laravel queue worker configuration, and more, Forge provides the simplest and most affordable way to launch all of your Laravel applications.

The default Laravel 4.2 installation's `app/config/database.php` configuration file is now configured for Forge usage by default, allowing for more convenient deployment of fresh applications onto the platform.

More information about Laravel Forge can be found on the [official Forge website](https://forge.laravel.com).

### Laravel Homestead

Laravel Homestead is an official Vagrant environment for developing robust Laravel and PHP applications. The vast majority of the boxes' provisioning needs are handled before the box is packaged for distribution, allowing the box to boot extremely quickly. Homestead includes Nginx 1.6, PHP 5.6, MySQL, Postgres, Redis, Memcached, Beanstalk, Node, Gulp, Grunt, & Bower. Homestead includes a simple `Homestead.yaml` configuration file for managing multiple Laravel applications on a single box.

The default Laravel 4.2 installation now includes an `app/config/local/database.php` configuration file that is configured to use the Homestead database out of the box, making Laravel initial installation and configuration more convenient.

The official documentation has also been updated to include [Homestead documentation](/docs/homestead).

### Laravel Cashier

Laravel Cashier is a simple, expressive library for managing subscription billing with Stripe. With the introduction of Laravel 4.2, we are including Cashier documentation along with the main Laravel documentation, though installation of the component itself is still optional. This release of Cashier brings numerous bug fixes, multi-currency support, and compatibility with the latest Stripe API.

### Daemon Queue Workers

The Artisan `queue:work` command now supports a `--daemon` option to start a worker in "daemon mode", meaning the worker will continue to process jobs without ever re-booting the framework. This results in a significant reduction in CPU usage at the cost of a slightly more complex application deployment process.

More information about daemon queue workers can be found in the [queue documentation](/docs/queues#daemon-queue-worker).

### Mail API Drivers

Laravel 4.2 introduces new Mailgun and Mandrill API drivers for the `Mail` functions. For many applications, this provides a faster and more reliable method of sending e-mails than the SMTP options. The new drivers utilize the Guzzle 4 HTTP library.

### Soft Deleting Traits

A much cleaner architecture for "soft deletes" and other "global scopes" has been introduced via PHP 5.4 traits. This new architecture allows for the easier construction of similar global traits, and a cleaner separation of concerns within the framework itself.

More information on the new `SoftDeletingTrait` may be found in the [Eloquent documentation](/docs/eloquent#soft-deleting).

### Convenient Auth & Remindable Traits

The default Laravel 4.2 installation now uses simple traits for including the needed properties for the authentication and password reminder user interfaces. This provides a much cleaner default `User` model file out of the box.

### "Simple Paginate"

A new `simplePaginate` method was added to the query and Eloquent builder which allows for more efficient queries when using simple "Next" and "Previous" links in your pagination view.

### Migration Confirmation

<<<<<<< HEAD
In production, destructive migration operations will now ask for confirmation. Commands may be forced to run without any prompts using the `--force` command.
=======
In production, destructive migration operations will now ask for confirmation. Commands may be forced to run without any prompts using the `--force` command.

<a name="laravel-4.1"></a>
## Laravel 4.1

### Full Change List

The full change list for this release by running the `php artisan changes` command from a 4.1 installation, or by [viewing the change file on Github](https://github.com/laravel/framework/blob/4.1/src/Illuminate/Foundation/changes.json). These notes only cover the major enhancements and changes for the release.

### New SSH Component

An entirely new `SSH` component has been introduced with this release. This feature allows you to easily SSH into remote servers and run commands. To learn more, consult the [SSH component documentation](/docs/4.1/ssh).

The new `php artisan tail` command utilizes the new SSH component. For more information, consult the `tail` [command documentation](http://laravel.com/docs/ssh#tailing-remote-logs).

### Boris In Tinker

The `php artisan tinker` command now utilizes the [Boris REPL](https://github.com/d11wtq/boris) if your system supports it. The `readline` and `pcntl` PHP extensions must be installed to use this feature. If you do not have these extensions, the shell from 4.0 will be used.

### Eloquent Improvements

A new `hasManyThrough` relationship has been added to Eloquent. To learn how to use it, consult the [Eloquent documentation](/docs/eloquent#has-many-through).

A new `whereHas` method has also been introduced to allow [retrieving models based on relationship constraints](/docs/eloquent#querying-relations).

### Database Read / Write Connections

Automatic handling of separate read / write connections is now available throughout the database layer, including the query builder and Eloquent. For more information, consult [the documentation](/docs/database#read-write-connections).

### Queue Priority

Queue priorities are now supported by passing a comma-delimited list to the `queue:listen` command.

### Failed Queue Job Handling

The queue facilities now include automatic handling of failed jobs when using the new `--tries` switch on `queue:listen`. More information on handling failed jobs can be found in the [queue documentation](/docs/queues#failed-jobs).

### Cache Tags

Cache "sections" have been superseded by "tags". Cache tags allow you to assign multiple "tags" to a cache item, and flush all items assigned to a single tag. More information on using cache tags may be found in the [cache documentation](/docs/cache#cache-tags).

### Flexible Password Reminders

The password reminder engine has been changed to provide greater developer flexibility when validating passwords, flashing status messages to the session, etc. For more information on using the enhanced password reminder engine, [consult the documentation](/docs/4.1/security#password-reminders-and-reset).

### Improved Routing Engine

Laravel 4.1 features a totally re-written routing layer. The API is the same; however, registering routes is a full 100% faster compared to 4.0. The entire engine has been greatly simplified, and the dependency on Symfony Routing has been minimized to the compiling of route expressions.

### Improved Session Engine

With this release, we're also introducing an entirely new session engine. Similar to the routing improvements, the new session layer is leaner and faster. We are no longer using Symfony's (and therefore PHP's) session handling facilities, and are using a custom solution that is simpler and easier to maintain.

### Doctrine DBAL

If you are using the `renameColumn` function in your migrations, you will need to add the `doctrine/dbal` dependency to your `composer.json` file. This package is no longer included in Laravel by default.
>>>>>>> 52684bd6
<|MERGE_RESOLUTION|>--- conflicted
+++ resolved
@@ -4,13 +4,6 @@
 - [Support Policy](#support-policy)
 - [Laravel 5.4.22](#laravel-5.4.22)
 - [Laravel 5.4](#laravel-5.4)
-- [Laravel 5.3](#laravel-5.3)
-- [Laravel 5.2](#laravel-5.2)
-- [Laravel 5.1.11](#laravel-5.1.11)
-- [Laravel 5.1.4](#laravel-5.1.4)
-- [Laravel 5.1](#laravel-5.1)
-- [Laravel 5.0](#laravel-5.0)
-- [Laravel 4.2](#laravel-4.2)
 
 <a name="versioning-scheme"></a>
 ## Versioning Scheme
@@ -365,816 +358,4 @@
     public function boot()
     {
         Schema::defaultStringLength(191);
-    }
-
-<a name="laravel-5.3"></a>
-## Laravel 5.3
-
-Laravel 5.3 continues the improvements made in Laravel 5.2 by adding a driver based [notification system](/docs/5.3/notifications), robust realtime support via [Laravel Echo](/docs/5.3/broadcasting), painless OAuth2 servers via [Laravel Passport](/docs/5.3/passport), full-text model searching via [Laravel Scout](/docs/5.3/scout), Webpack support in Laravel Elixir, "mailable" objects, explicit separation of `web` and `api` routes, Closure based console commands, convenient helpers for storing uploaded files, support for POPO and single-action controllers, improved default frontend scaffolding, and more.
-
-### Notifications
-
-> {video} There is a free [video tutorial](https://laracasts.com/series/whats-new-in-laravel-5-3/episodes/9) for this feature available on Laracasts.
-
-Laravel Notifications provide a simple, expressive API for sending notifications across a variety of delivery channels such as email, Slack, SMS, and more. For example, you may define a notification that an invoice has been paid and deliver that notification via email and SMS. Then, you may send the notification using a single, simple method:
-
-    $user->notify(new InvoicePaid($invoice));
-
-There is already a wide variety of [community written drivers](http://laravel-notification-channels.com) for notifications, including support for iOS and Android notifications. To learn more about notifications, be sure to check out the [full notification documentation](/docs/5.3/notifications).
-
-### WebSockets / Event Broadcasting
-
-While event broadcasting existed in previous versions of Laravel, the Laravel 5.3 release greatly improves this feature of the framework by adding channel-level authentication for private and presence WebSocket channels:
-
-    /*
-     * Authenticate the channel subscription...
-     */
-    Broadcast::channel('orders.*', function ($user, $orderId) {
-        return $user->placedOrder($orderId);
-    });
-
-Laravel Echo, a new JavaScript package installable via NPM, has also been released to provide a simple, beautiful API for subscribing to channels and listening for your server-side events in your client-side JavaScript application. Echo includes support for [Pusher](https://pusher.com) and [Socket.io](http://socket.io):
-
-    Echo.channel('orders.' + orderId)
-        .listen('ShippingStatusUpdated', (e) => {
-            console.log(e.description);
-        });
-
-In addition to subscribing to traditional channels, Laravel Echo also makes it a breeze to subscribe to presence channels which provide information about who is listening on a given channel:
-
-    Echo.join('chat.' + roomId)
-        .here((users) => {
-            //
-        })
-        .joining((user) => {
-            console.log(user.name);
-        })
-        .leaving((user) => {
-            console.log(user.name);
-        });
-
-To learn more about Echo and event broadcasting, check out the [full documentation](/docs/5.3/broadcasting).
-
-### Laravel Passport (OAuth2 Server)
-
-> {video} There is a free [video tutorial](https://laracasts.com/series/whats-new-in-laravel-5-3/episodes/13) for this feature available on Laracasts.
-
-Laravel 5.3 makes API authentication a breeze using [Laravel Passport](/docs/{{version}}/passport), which provides a full OAuth2 server implementation for your Laravel application in a matter of minutes. Passport is built on top of the [League OAuth2 server](https://github.com/thephpleague/oauth2-server) that is maintained by Alex Bilbie.
-
-Passport makes it painless to issue access tokens via OAuth2 authorization codes. You may also allow your users to create "personal access tokens" via your web UI. To get you started quickly, Passport includes [Vue components](https://vuejs.org) that can serve as a starting point for your OAuth2 dashboard, allowing users to create clients, revoke access tokens, and more:
-
-    <passport-clients></passport-clients>
-    <passport-authorized-clients></passport-authorized-clients>
-    <passport-personal-access-tokens></passport-personal-access-tokens>
-
-If you do not want to use the Vue components, you are welcome to provide your own frontend dashboard for managing clients and access tokens. Passport exposes a simple JSON API that you may use with any JavaScript framework you choose.
-
-Of course, Passport also makes it simple to define access token scopes that may be requested by application's consuming your API:
-
-    Passport::tokensCan([
-        'place-orders' => 'Place new orders',
-        'check-status' => 'Check order status',
-    ]);
-
-In addition, Passport includes helpful middleware for verifying that an access token authenticated request contains the necessary token scopes:
-
-    Route::get('/orders/{order}/status', function (Order $order) {
-        // Access token has "check-status" scope...
-    })->middleware('scope:check-status');
-
-Lastly, Passport includes support for consuming your own API from your JavaScript application without worrying about passing access tokens. Passport achieves this through encrypted JWT cookies and synchronized CSRF tokens, allowing you to focus on what matters: your application. For more information on Passport, be sure to check out its [full documentation](/docs/5.3/passport).
-
-### Search (Laravel Scout)
-
-Laravel Scout provides a simple, driver based solution for adding full-text search to your [Eloquent models](/docs/5.3/eloquent). Using model observers, Scout will automatically keep your search indexes in sync with your Eloquent records. Currently, Scout ships with an [Algolia](https://www.algolia.com/) driver; however, writing custom drivers is simple and you are free to extend Scout with your own search implementations.
-
-Making models searchable is as simple as adding a `Searchable` trait to the model:
-
-    <?php
-
-    namespace App;
-
-    use Laravel\Scout\Searchable;
-    use Illuminate\Database\Eloquent\Model;
-
-    class Post extends Model
-    {
-        use Searchable;
-    }
-
-Once the trait has been added to your model, its information will be kept in sync with your search indexes by simply saving the model:
-
-    $order = new Order;
-
-    // ...
-
-    $order->save();
-
-Once your models have been indexed, its a breeze to perform full-text searches across all of your models. You may even paginate your search results:
-
-    return Order::search('Star Trek')->get();
-
-    return Order::search('Star Trek')->where('user_id', 1)->paginate();
-
-Of course, Scout has many more features which are covered in the [full documentation](/docs/5.3/scout).
-
-### Mailable Objects
-
-> {video} There is a free [video tutorial](https://laracasts.com/series/whats-new-in-laravel-5-3/episodes/6) for this feature available on Laracasts.
-
-Laravel 5.3 ships with support for mailable objects. These objects allow you to represent your email messages as a simple objects instead of customizing mail messages within Closures. For example, you may define a simple mailable object for a "welcome" email:
-
-    class WelcomeMessage extends Mailable
-    {
-        use Queueable, SerializesModels;
-
-        /**
-         * Build the message.
-         *
-         * @return $this
-         */
-        public function build()
-        {
-            return $this->view('emails.welcome');
-        }
-    }
-
-Once the mailable object has been defined, you can send it to a user using a simple, expressive API. Mailable objects are great for discovering the intent of your messages while scanning your code:
-
-    Mail::to($user)->send(new WelcomeMessage);
-
-Of course, you may also mark mailable objects as "queueable" so that they will be sent in the background by your queue workers:
-
-    class WelcomeMessage extends Mailable implements ShouldQueue
-    {
-        //
-    }
-
-For more information on mailable objects, be sure to check out the [mail documentation](/docs/5.3/mail).
-
-### Storing Uploaded Files
-
-> {video} There is a free [video tutorial](https://laracasts.com/series/whats-new-in-laravel-5-3/episodes/12) for this feature available on Laracasts.
-
-In web applications, one of the most common use-cases for storing files is storing user uploaded files such as profile pictures, photos, and documents. Laravel 5.3 makes it very easy to store uploaded files using the new `store` method on an uploaded file instance. Simply call the `store` method with the path at which you wish to store the uploaded file:
-
-    /**
-     * Update the avatar for the user.
-     *
-     * @param  Request  $request
-     * @return Response
-     */
-    public function update(Request $request)
-    {
-        $path = $request->file('avatar')->store('avatars', 's3');
-
-        return $path;
-    }
-
-For more information on storing uploaded files, check out the [full documentation](/docs/{{version}}/filesystem#file-uploads).
-
-
-### Webpack & Laravel Elixir
-
-Along with Laravel 5.3, Laravel Elixir 6.0 has been released with baked-in support for the Webpack and Rollup JavaScript module bundlers. By default, the Laravel 5.3 `gulpfile.js` file now uses Webpack to compile your JavaScript. The [full Laravel Elixir documentation](/docs/5.3/elixir) contains more information on both of these bundlers:
-
-    elixir(mix => {
-        mix.sass('app.scss')
-           .webpack('app.js');
-    });
-
-### Frontend Structure
-
-> {video} There is a free [video tutorial](https://laracasts.com/series/whats-new-in-laravel-5-3/episodes/4) for this feature available on Laracasts.
-
-Laravel 5.3 ships with a more modern frontend structure. This primarily affects the `make:auth` authentication scaffolding. Instead of loading frontend assets from a CDN, dependencies are specified in the default `package.json` file.
-
-In addition, support for single file [Vue components](https://vuejs.org) is now included out of the box. A sample `Example.vue` component is included in the `resources/assets/js/components` directory. In addition, the new `resources/assets/js/app.js` file bootstraps and configures your JavaScript libraries and, if applicable, Vue components.
-
-This structure provides more guidance on how to begin developing modern, robust JavaScript applications, without requiring your application to use any given JavaScript or CSS framework. For more information on getting started with modern Laravel frontend development, check out the new [introductory frontend documentation](/docs/5.3/frontend).
-
-### Routes Files
-
-By default, fresh Laravel 5.3 applications contain two HTTP route files in a new top-level `routes` directory. The `web` and `api` route files provide more explicit guidance in how to split the routes for your web interface and your API. The routes in the `api` route file are automatically assigned the `api` prefix by the `RouteServiceProvider`.
-
-### Closure Console Commands
-
-In addition to being defined as command classes, Artisan commands may now be defined as simple Closures in the `commands` method of your `app/Console/Kernel.php` file. In fresh Laravel 5.3 applications, the `commands` method loads a `routes/console.php` file which allows you to define your Console commands as route-like, Closure based entry points into your application:
-
-    Artisan::command('build {project}', function ($project) {
-        $this->info('Building project...');
-    });
-
-For more information on Closure commands, check out the [full Artisan documentation](/docs/5.3/artisan#closure-commands).
-
-### The `$loop` Variable
-
-> {video} There is a free [video tutorial](https://laracasts.com/series/whats-new-in-laravel-5-3/episodes/7) for this feature available on Laracasts.
-
-When looping within a Blade template, a `$loop` variable will be available inside of your loop. This variable provides access to some useful bits of information such as the current loop index and whether this is the first or last iteration through the loop:
-
-    @foreach ($users as $user)
-        @if ($loop->first)
-            This is the first iteration.
-        @endif
-
-        @if ($loop->last)
-            This is the last iteration.
-        @endif
-
-        <p>This is user {{ $user->id }}</p>
-    @endforeach
-
-For more information, consult the [full Blade documentation](/docs/5.3/blade#the-loop-variable).
-
-<a name="laravel-5.2"></a>
-## Laravel 5.2
-
-Laravel 5.2 continues the improvements made in Laravel 5.1 by adding multiple authentication driver support, implicit model binding, simplified Eloquent global scopes, opt-in authentication scaffolding, middleware groups, rate limiting middleware, array validation improvements, and more.
-
-### Authentication Drivers / "Multi-Auth"
-
-In previous versions of Laravel, only the default, session-based authentication driver was supported out of the box, and you could not have more than one authenticatable model instance per application.
-
-However, in Laravel 5.2, you may define additional authentication drivers as well define multiple authenticatable models or user tables, and control their authentication process separately from each other. For example, if your application has one database table for "admin" users and one database table for "student" users, you may now use the `Auth` methods to authenticate against each of these tables separately.
-
-### Authentication Scaffolding
-
-Laravel already makes it easy to handle authentication on the back-end; however, Laravel 5.2 provides a convenient, lightning-fast way to scaffold the authentication views for your front-end. Simply execute the `make:auth` command on your terminal:
-
-    php artisan make:auth
-
-This command will generate plain, Bootstrap compatible views for user login, registration, and password reset. The command will also update your routes file with the appropriate routes.
-
-> {note} This feature is only meant to be used on new applications, not during application upgrades.
-
-### Implicit Model Binding
-
-Implicit model binding makes it painless to inject relevant models directly into your routes and controllers. For example, assume you have a route defined like the following:
-
-    use App\User;
-
-    Route::get('/user/{user}', function (User $user) {
-        return $user;
-    });
-
-In Laravel 5.1, you would typically need to use the `Route::model` method to instruct Laravel to inject the `App\User` instance that matches the `{user}` parameter in your route definition. However, in Laravel 5.2, the framework will **automatically** inject this model based on the URI segment, allowing you to quickly gain access to the model instances you need.
-
-Laravel will automatically inject the model when the route parameter segment (`{user}`) matches the route Closure or controller method's corresponding variable name (`$user`) and the variable is type-hinting an Eloquent model class.
-
-### Middleware Groups
-
-Middleware groups allow you to group several route middleware under a single, convenient key, allowing you to assign several middleware to a route at once. For example, this can be useful when building a web UI and an API within the same application. You may group the session and CSRF routes into a `web` group, and perhaps the rate limiter in the `api` group.
-
-In fact, the default Laravel 5.2 application structure takes exactly this approach. For example, in the default `App\Http\Kernel.php` file you will find the following:
-
-    /**
-     * The application's route middleware groups.
-     *
-     * @var array
-     */
-    protected $middlewareGroups = [
-        'web' => [
-            \App\Http\Middleware\EncryptCookies::class,
-            \Illuminate\Cookie\Middleware\AddQueuedCookiesToResponse::class,
-            \Illuminate\Session\Middleware\StartSession::class,
-            \Illuminate\View\Middleware\ShareErrorsFromSession::class,
-            \App\Http\Middleware\VerifyCsrfToken::class,
-        ],
-
-        'api' => [
-            'throttle:60,1',
-        ],
-    ];
-
-Then, the `web` group may be assigned to routes like so:
-
-    Route::group(['middleware' => ['web']], function () {
-        //
-    });
-
-However, keep in mind the `web` middleware group is *already* applied to your routes by default since the `RouteServiceProvider` includes it in the default middleware group.
-
-### Rate Limiting
-
-A new rate limiter middleware is now included with the framework, allowing you to easily limit the number of requests that a given IP address can make to a route over a specified number of minutes. For example, to limit a route to 60 requests every minute from a single IP address, you may do the following:
-
-    Route::get('/api/users', ['middleware' => 'throttle:60,1', function () {
-        //
-    }]);
-
-### Array Validation
-
-Validating array form input fields is much easier in Laravel 5.2. For example, to validate that each e-mail in a given array input field is unique, you may do the following:
-
-    $validator = Validator::make($request->all(), [
-        'person.*.email' => 'email|unique:users'
-    ]);
-
-Likewise, you may use the `*` character when specifying your validation messages in your language files, making it a breeze to use a single validation message for array based fields:
-
-    'custom' => [
-        'person.*.email' => [
-            'unique' => 'Each person must have a unique e-mail address',
-        ]
-    ],
-
-### Bail Validation Rule
-
-A new `bail` validation rule has been added, which instructs the validator to stop validating after the first validation failure for a given rule. For example, you may now prevent the validator from running a `unique` check if an attribute fails an `integer` check:
-
-    $this->validate($request, [
-        'user_id' => 'bail|integer|unique:users'
-    ]);
-
-### Eloquent Global Scope Improvements
-
-In previous versions of Laravel, global Eloquent scopes were complicated and error-prone to implement; however, in Laravel 5.2, global query scopes only require you to implement a single, simple method: `apply`.
-
-For more information on writing global scopes, check out the full [Eloquent documentation](/docs/{{version}}/eloquent#global-scopes).
-
-<a name="laravel-5.1.11"></a>
-## Laravel 5.1.11
-
-Laravel 5.1.11 introduces [authorization](/docs/{{version}}/authorization) support out of the box! Conveniently organize your application's authorization logic using simple callbacks or policy classes, and authorize actions using simple, expressive methods.
-
-For more information, please refer to the [authorization documentation](/docs/{{version}}/authorization).
-
-<a name="laravel-5.1.4"></a>
-## Laravel 5.1.4
-
-Laravel 5.1.4 introduces simple login throttling to the framework. Consult the [authentication documentation](/docs/{{version}}/authentication#authentication-throttling) for more information.
-
-<a name="laravel-5.1"></a>
-## Laravel 5.1
-
-Laravel 5.1 continues the improvements made in Laravel 5.0 by adopting PSR-2 and adding event broadcasting, middleware parameters, Artisan improvements, and more.
-
-### PHP 5.5.9+
-
-Since PHP 5.4 will enter "end of life" in September and will no longer receive security updates from the PHP development team, Laravel 5.1 requires PHP 5.5.9 or greater. PHP 5.5.9 allows compatibility with the latest versions of popular PHP libraries such as Guzzle and the AWS SDK.
-
-### LTS
-
- Laravel 5.1 is the first release of Laravel to receive **long term support**. Laravel 5.1 will receive bug fixes for 2 years and security fixes for 3 years. This support window is the largest ever provided for Laravel and provides stability and peace of mind for larger, enterprise clients and customers.
-
-### PSR-2
-
-The [PSR-2 coding style guide](https://github.com/php-fig/fig-standards/blob/master/accepted/PSR-2-coding-style-guide.md) has been adopted as the default style guide for the Laravel framework. Additionally, all generators have been updated to generate PSR-2 compatible syntax.
-
-### Documentation
-
-Every page of the Laravel documentation has been meticulously reviewed and dramatically improved. All code examples have also been reviewed and expanded to provide more relevance and context.
-
-### Event Broadcasting
-
-In many modern web applications, web sockets are used to implement realtime, live-updating user interfaces. When some data is updated on the server, a message is typically sent over a websocket connection to be handled by the client.
-
-To assist you in building these types of applications, Laravel makes it easy to "broadcast" your events over a websocket connection. Broadcasting your Laravel events allows you to share the same event names between your server-side code and your client-side JavaScript framework.
-
-To learn more about event broadcasting, check out the [event documentation](/docs/{{version}}/events#broadcasting-events).
-
-### Middleware Parameters
-
-Middleware can now receive additional custom parameters. For example, if your application needs to verify that the authenticated user has a given "role" before performing a given action, you could create a `RoleMiddleware` that receives a role name as an additional argument:
-
-    <?php
-
-    namespace App\Http\Middleware;
-
-    use Closure;
-
-    class RoleMiddleware
-    {
-        /**
-         * Run the request filter.
-         *
-         * @param  \Illuminate\Http\Request  $request
-         * @param  \Closure  $next
-         * @param  string  $role
-         * @return mixed
-         */
-        public function handle($request, Closure $next, $role)
-        {
-            if (! $request->user()->hasRole($role)) {
-                // Redirect...
-            }
-
-            return $next($request);
-        }
-
-    }
-
-Middleware parameters may be specified when defining the route by separating the middleware name and parameters with a `:`. Multiple parameters should be delimited by commas:
-
-    Route::put('post/{id}', ['middleware' => 'role:editor', function ($id) {
-        //
-    }]);
-
-For more information on middleware, check out the [middleware documentation](/docs/{{version}}/middleware).
-
-### Testing Overhaul
-
-The built-in testing capabilities of Laravel have been dramatically improved. A variety of new methods provide a fluent, expressive interface for interacting with your application and examining its responses. For example, check out the following test:
-
-    public function testNewUserRegistration()
-    {
-        $this->visit('/register')
-             ->type('Taylor', 'name')
-             ->check('terms')
-             ->press('Register')
-             ->seePageIs('/dashboard');
-    }
-
-For more information on testing, check out the [testing documentation](/docs/{{version}}/testing).
-
-### Model Factories
-
-Laravel now ships with an easy way to create stub Eloquent models using [model factories](/docs/{{version}}/database-testing#writing-factories). Model factories allow you to easily define a set of "default" attributes for your Eloquent model, and then generate test model instances for your tests or database seeds. Model factories also take advantage of the powerful [Faker](https://github.com/fzaninotto/Faker) PHP library for generating random attribute data:
-
-    $factory->define(App\User::class, function ($faker) {
-        return [
-            'name' => $faker->name,
-            'email' => $faker->email,
-            'password' => str_random(10),
-            'remember_token' => str_random(10),
-        ];
-    });
-
-For more information on model factories, check out [the documentation](/docs/{{version}}/database-testing#writing-factories).
-
-### Artisan Improvements
-
-Artisan commands may now be defined using a simple, route-like "signature", which provides an extremely simple interface for defining command line arguments and options. For example, you may define a simple command and its options like so:
-
-    /**
-     * The name and signature of the console command.
-     *
-     * @var string
-     */
-    protected $signature = 'email:send {user} {--force}';
-
-For more information on defining Artisan commands, consult the [Artisan documentation](/docs/{{version}}/artisan).
-
-### Folder Structure
-
-To better express intent, the `app/Commands` directory has been renamed to `app/Jobs`. Additionally, the `app/Handlers` directory has been consolidated into a single `app/Listeners` directory which simply contains event listeners. However, this is not a breaking change and you are not required to update to the new folder structure to use Laravel 5.1.
-
-### Encryption
-
-In previous versions of Laravel, encryption was handled by the `mcrypt` PHP extension. However, beginning in Laravel 5.1, encryption is handled by the `openssl` extension, which is more actively maintained.
-
-<a name="laravel-5.0"></a>
-## Laravel 5.0
-
-Laravel 5.0 introduces a fresh application structure to the default Laravel project. This new structure serves as a better foundation for building a robust application in Laravel, as well as embraces new auto-loading standards (PSR-4) throughout the application. First, let's examine some of the major changes:
-
-### New Folder Structure
-
-The old `app/models` directory has been entirely removed. Instead, all of your code lives directly within the `app` folder, and, by default, is organized to the `App` namespace. This default namespace can be quickly changed using the new `app:name` Artisan command.
-
-Controllers, middleware, and requests (a new type of class in Laravel 5.0) are now grouped under the `app/Http` directory, as they are all classes related to the HTTP transport layer of your application. Instead of a single, flat file of route filters, all middleware are now broken into their own class files.
-
-A new `app/Providers` directory replaces the `app/start` files from previous versions of Laravel 4.x. These service providers provide various bootstrapping functions to your application, such as error handling, logging, route loading, and more. Of course, you are free to create additional service providers for your application.
-
-Application language files and views have been moved to the `resources` directory.
-
-### Contracts
-
-All major Laravel components implement interfaces which are located in the `illuminate/contracts` repository. This repository has no external dependencies. Having a convenient, centrally located set of interfaces you may use for decoupling and dependency injection will serve as an easy alternative option to Laravel Facades.
-
-For more information on contracts, consult the [full documentation](/docs/{{version}}/contracts).
-
-### Route Cache
-
-If your application is made up entirely of controller routes, you may utilize the new `route:cache` Artisan command to drastically speed up the registration of your routes. This is primarily useful on applications with 100+ routes and will **drastically** speed up this portion of your application.
-
-### Route Middleware
-
-In addition to Laravel 4 style route "filters", Laravel 5 now supports HTTP middleware, and the included authentication and CSRF "filters" have been converted to middleware. Middleware provides a single, consistent interface to replace all types of filters, allowing you to easily inspect, and even reject, requests before they enter your application.
-
-For more information on middleware, check out [the documentation](/docs/{{version}}/middleware).
-
-### Controller Method Injection
-
-In addition to the existing constructor injection, you may now type-hint dependencies on controller methods. The [service container](/docs/{{version}}/container) will automatically inject the dependencies, even if the route contains other parameters:
-
-    public function createPost(Request $request, PostRepository $posts)
-    {
-        //
-    }
-
-### Authentication Scaffolding
-
-User registration, authentication, and password reset controllers are now included out of the box, as well as simple corresponding views, which are located at `resources/views/auth`. In addition, a "users" table migration has been included with the framework. Including these simple resources allows rapid development of application ideas without bogging down on authentication boilerplate. The authentication views may be accessed on the `auth/login` and `auth/register` routes. The `App\Services\Auth\Registrar` service is responsible for user validation and creation.
-
-### Event Objects
-
-You may now define events as objects instead of simply using strings. For example, check out the following event:
-
-    <?php
-
-    class PodcastWasPurchased
-    {
-        public $podcast;
-
-        public function __construct(Podcast $podcast)
-        {
-            $this->podcast = $podcast;
-        }
-    }
-
-The event may be dispatched like normal:
-
-    Event::fire(new PodcastWasPurchased($podcast));
-
-Of course, your event handler will receive the event object instead of a list of data:
-
-    <?php
-
-    class ReportPodcastPurchase
-    {
-        public function handle(PodcastWasPurchased $event)
-        {
-            //
-        }
-    }
-
-For more information on working with events, check out the [full documentation](/docs/{{version}}/events).
-
-### Commands / Queueing
-
-In addition to the queue job format supported in Laravel 4, Laravel 5 allows you to represent your queued jobs as simple command objects. These commands live in the `app/Commands` directory. Here's a sample command:
-
-    <?php
-
-    class PurchasePodcast extends Command implements SelfHandling, ShouldBeQueued
-    {
-        use SerializesModels;
-
-        protected $user, $podcast;
-
-        /**
-         * Create a new command instance.
-         *
-         * @return void
-         */
-        public function __construct(User $user, Podcast $podcast)
-        {
-            $this->user = $user;
-            $this->podcast = $podcast;
-        }
-
-        /**
-         * Execute the command.
-         *
-         * @return void
-         */
-        public function handle()
-        {
-            // Handle the logic to purchase the podcast...
-
-            event(new PodcastWasPurchased($this->user, $this->podcast));
-        }
-    }
-
-The base Laravel controller utilizes the new `DispatchesCommands` trait, allowing you to easily dispatch your commands for execution:
-
-    $this->dispatch(new PurchasePodcastCommand($user, $podcast));
-
-Of course, you may also use commands for tasks that are executed synchronously (are not queued). In fact, using commands is a great way to encapsulate complex tasks your application needs to perform. For more information, check out the [command bus](/docs/5.0/bus) documentation.
-
-### Database Queue
-
-A `database` queue driver is now included in Laravel, providing a simple, local queue driver that requires no extra package installation beyond your database software.
-
-### Laravel Scheduler
-
-In the past, developers have generated a Cron entry for each console command they wished to schedule. However, this is a headache. Your console schedule is no longer in source control, and you must SSH into your server to add the Cron entries. Let's make our lives easier. The Laravel command scheduler allows you to fluently and expressively define your command schedule within Laravel itself, and only a single Cron entry is needed on your server.
-
-It looks like this:
-
-    $schedule->command('artisan:command')->dailyAt('15:00');
-
-Of course, check out the [full documentation](/docs/{{version}}/scheduling) to learn all about the scheduler!
-
-### Tinker / Psysh
-
-The `php artisan tinker` command now utilizes [Psysh](https://github.com/bobthecow/psysh) by Justin Hileman, a more robust REPL for PHP. If you liked Boris in Laravel 4, you're going to love Psysh. Even better, it works on Windows! To get started, just try:
-
-    php artisan tinker
-
-### DotEnv
-
-Instead of a variety of confusing, nested environment configuration directories, Laravel 5 now utilizes [DotEnv](https://github.com/vlucas/phpdotenv) by Vance Lucas. This library provides a super simple way to manage your environment configuration, and makes environment detection in Laravel 5 a breeze. For more details, check out the full [configuration documentation](/docs/{{version}}/installation#environment-configuration).
-
-### Laravel Elixir
-
-Laravel Elixir, by Jeffrey Way, provides a fluent, expressive interface to compiling and concatenating your assets. If you've ever been intimidated by learning Grunt or Gulp, fear no more. Elixir makes it a cinch to get started using Gulp to compile your Less, Sass, and CoffeeScript. It can even run your tests for you!
-
-For more information on Elixir, check out the [full documentation](/docs/5.3/elixir).
-
-### Laravel Socialite
-
-Laravel Socialite is an optional, Laravel 5.0+ compatible package that provides totally painless authentication with OAuth providers. Currently, Socialite supports Facebook, Twitter, Google, and GitHub. Here's what it looks like:
-
-    public function redirectForAuth()
-    {
-        return Socialize::with('twitter')->redirect();
-    }
-
-    public function getUserFromProvider()
-    {
-        $user = Socialize::with('twitter')->user();
-    }
-
-No more spending hours writing OAuth authentication flows. Get started in minutes! The [full documentation](/docs/{{version}}/authentication#social-authentication) has all the details.
-
-### Flysystem Integration
-
-Laravel now includes the powerful [Flysystem](https://github.com/thephpleague/flysystem) filesystem abstraction library, providing pain free integration with local, Amazon S3, and Rackspace cloud storage - all with one, unified and elegant API! Storing a file in Amazon S3 is now as simple as:
-
-    Storage::put('file.txt', 'contents');
-
-For more information on the Laravel Flysystem integration, consult the [full documentation](/docs/{{version}}/filesystem).
-
-### Form Requests
-
-Laravel 5.0 introduces **form requests**, which extend the `Illuminate\Foundation\Http\FormRequest` class. These request objects can be combined with controller method injection to provide a boiler-plate free method of validating user input. Let's dig in and look at a sample `FormRequest`:
-
-    <?php
-
-    namespace App\Http\Requests;
-
-    class RegisterRequest extends FormRequest
-    {
-        public function rules()
-        {
-            return [
-                'email' => 'required|email|unique:users',
-                'password' => 'required|confirmed|min:8',
-            ];
-        }
-
-        public function authorize()
-        {
-            return true;
-        }
-    }
-
-Once the class has been defined, we can type-hint it on our controller action:
-
-    public function register(RegisterRequest $request)
-    {
-        var_dump($request->input());
-    }
-
-When the Laravel service container identifies that the class it is injecting is a `FormRequest` instance, the request will **automatically be validated**. This means that if your controller action is called, you can safely assume the HTTP request input has been validated according to the rules you specified in your form request class. Even more, if the request is invalid, an HTTP redirect, which you may customize, will automatically be issued, and the error messages will be either flashed to the session or converted to JSON. **Form validation has never been more simple.** For more information on `FormRequest` validation, check out the [documentation](/docs/{{version}}/validation#form-request-validation).
-
-### Simple Controller Request Validation
-
-The Laravel 5 base controller now includes a `ValidatesRequests` trait. This trait provides a simple `validate` method to validate incoming requests. If `FormRequests` are a little too much for your application, check this out:
-
-    public function createPost(Request $request)
-    {
-        $this->validate($request, [
-            'title' => 'required|max:255',
-            'body' => 'required',
-        ]);
-    }
-
-If the validation fails, an exception will be thrown and the proper HTTP response will automatically be sent back to the browser. The validation errors will even be flashed to the session! If the request was an AJAX request, Laravel even takes care of sending a JSON representation of the validation errors back to you.
-
-For more information on this new method, check out [the documentation](/docs/{{version}}/validation#validation-quickstart).
-
-### New Generators
-
-To complement the new default application structure, new Artisan generator commands have been added to the framework. See `php artisan list` for more details.
-
-### Configuration Cache
-
-You may now cache all of your configuration in a single file using the `config:cache` command.
-
-### Symfony VarDumper
-
-The popular `dd` helper function, which dumps variable debug information, has been upgraded to use the amazing Symfony VarDumper. This provides color-coded output and even collapsing of arrays. Just try the following in your project:
-
-    dd([1, 2, 3]);
-
-<a name="laravel-4.2"></a>
-## Laravel 4.2
-
-The full change list for this release by running the `php artisan changes` command from a 4.2 installation, or by [viewing the change file on Github](https://github.com/laravel/framework/blob/4.2/src/Illuminate/Foundation/changes.json). These notes only cover the major enhancements and changes for the release.
-
-> {note} During the 4.2 release cycle, many small bug fixes and enhancements were incorporated into the various Laravel 4.1 point releases. So, be sure to check the change list for Laravel 4.1 as well!
-
-### PHP 5.4 Requirement
-
-Laravel 4.2 requires PHP 5.4 or greater. This upgraded PHP requirement allows us to use new PHP features such as traits to provide more expressive interfaces for tools like [Laravel Cashier](/docs/billing). PHP 5.4 also brings significant speed and performance improvements over PHP 5.3.
-
-### Laravel Forge
-
-Laravel Forge, a new web based application, provides a simple way to create and manage PHP servers on the cloud of your choice, including Linode, DigitalOcean, Rackspace, and Amazon EC2. Supporting automated Nginx configuration, SSH key access, Cron job automation, server monitoring via NewRelic & Papertrail, "Push To Deploy", Laravel queue worker configuration, and more, Forge provides the simplest and most affordable way to launch all of your Laravel applications.
-
-The default Laravel 4.2 installation's `app/config/database.php` configuration file is now configured for Forge usage by default, allowing for more convenient deployment of fresh applications onto the platform.
-
-More information about Laravel Forge can be found on the [official Forge website](https://forge.laravel.com).
-
-### Laravel Homestead
-
-Laravel Homestead is an official Vagrant environment for developing robust Laravel and PHP applications. The vast majority of the boxes' provisioning needs are handled before the box is packaged for distribution, allowing the box to boot extremely quickly. Homestead includes Nginx 1.6, PHP 5.6, MySQL, Postgres, Redis, Memcached, Beanstalk, Node, Gulp, Grunt, & Bower. Homestead includes a simple `Homestead.yaml` configuration file for managing multiple Laravel applications on a single box.
-
-The default Laravel 4.2 installation now includes an `app/config/local/database.php` configuration file that is configured to use the Homestead database out of the box, making Laravel initial installation and configuration more convenient.
-
-The official documentation has also been updated to include [Homestead documentation](/docs/homestead).
-
-### Laravel Cashier
-
-Laravel Cashier is a simple, expressive library for managing subscription billing with Stripe. With the introduction of Laravel 4.2, we are including Cashier documentation along with the main Laravel documentation, though installation of the component itself is still optional. This release of Cashier brings numerous bug fixes, multi-currency support, and compatibility with the latest Stripe API.
-
-### Daemon Queue Workers
-
-The Artisan `queue:work` command now supports a `--daemon` option to start a worker in "daemon mode", meaning the worker will continue to process jobs without ever re-booting the framework. This results in a significant reduction in CPU usage at the cost of a slightly more complex application deployment process.
-
-More information about daemon queue workers can be found in the [queue documentation](/docs/queues#daemon-queue-worker).
-
-### Mail API Drivers
-
-Laravel 4.2 introduces new Mailgun and Mandrill API drivers for the `Mail` functions. For many applications, this provides a faster and more reliable method of sending e-mails than the SMTP options. The new drivers utilize the Guzzle 4 HTTP library.
-
-### Soft Deleting Traits
-
-A much cleaner architecture for "soft deletes" and other "global scopes" has been introduced via PHP 5.4 traits. This new architecture allows for the easier construction of similar global traits, and a cleaner separation of concerns within the framework itself.
-
-More information on the new `SoftDeletingTrait` may be found in the [Eloquent documentation](/docs/eloquent#soft-deleting).
-
-### Convenient Auth & Remindable Traits
-
-The default Laravel 4.2 installation now uses simple traits for including the needed properties for the authentication and password reminder user interfaces. This provides a much cleaner default `User` model file out of the box.
-
-### "Simple Paginate"
-
-A new `simplePaginate` method was added to the query and Eloquent builder which allows for more efficient queries when using simple "Next" and "Previous" links in your pagination view.
-
-### Migration Confirmation
-
-<<<<<<< HEAD
-In production, destructive migration operations will now ask for confirmation. Commands may be forced to run without any prompts using the `--force` command.
-=======
-In production, destructive migration operations will now ask for confirmation. Commands may be forced to run without any prompts using the `--force` command.
-
-<a name="laravel-4.1"></a>
-## Laravel 4.1
-
-### Full Change List
-
-The full change list for this release by running the `php artisan changes` command from a 4.1 installation, or by [viewing the change file on Github](https://github.com/laravel/framework/blob/4.1/src/Illuminate/Foundation/changes.json). These notes only cover the major enhancements and changes for the release.
-
-### New SSH Component
-
-An entirely new `SSH` component has been introduced with this release. This feature allows you to easily SSH into remote servers and run commands. To learn more, consult the [SSH component documentation](/docs/4.1/ssh).
-
-The new `php artisan tail` command utilizes the new SSH component. For more information, consult the `tail` [command documentation](http://laravel.com/docs/ssh#tailing-remote-logs).
-
-### Boris In Tinker
-
-The `php artisan tinker` command now utilizes the [Boris REPL](https://github.com/d11wtq/boris) if your system supports it. The `readline` and `pcntl` PHP extensions must be installed to use this feature. If you do not have these extensions, the shell from 4.0 will be used.
-
-### Eloquent Improvements
-
-A new `hasManyThrough` relationship has been added to Eloquent. To learn how to use it, consult the [Eloquent documentation](/docs/eloquent#has-many-through).
-
-A new `whereHas` method has also been introduced to allow [retrieving models based on relationship constraints](/docs/eloquent#querying-relations).
-
-### Database Read / Write Connections
-
-Automatic handling of separate read / write connections is now available throughout the database layer, including the query builder and Eloquent. For more information, consult [the documentation](/docs/database#read-write-connections).
-
-### Queue Priority
-
-Queue priorities are now supported by passing a comma-delimited list to the `queue:listen` command.
-
-### Failed Queue Job Handling
-
-The queue facilities now include automatic handling of failed jobs when using the new `--tries` switch on `queue:listen`. More information on handling failed jobs can be found in the [queue documentation](/docs/queues#failed-jobs).
-
-### Cache Tags
-
-Cache "sections" have been superseded by "tags". Cache tags allow you to assign multiple "tags" to a cache item, and flush all items assigned to a single tag. More information on using cache tags may be found in the [cache documentation](/docs/cache#cache-tags).
-
-### Flexible Password Reminders
-
-The password reminder engine has been changed to provide greater developer flexibility when validating passwords, flashing status messages to the session, etc. For more information on using the enhanced password reminder engine, [consult the documentation](/docs/4.1/security#password-reminders-and-reset).
-
-### Improved Routing Engine
-
-Laravel 4.1 features a totally re-written routing layer. The API is the same; however, registering routes is a full 100% faster compared to 4.0. The entire engine has been greatly simplified, and the dependency on Symfony Routing has been minimized to the compiling of route expressions.
-
-### Improved Session Engine
-
-With this release, we're also introducing an entirely new session engine. Similar to the routing improvements, the new session layer is leaner and faster. We are no longer using Symfony's (and therefore PHP's) session handling facilities, and are using a custom solution that is simpler and easier to maintain.
-
-### Doctrine DBAL
-
-If you are using the `renameColumn` function in your migrations, you will need to add the `doctrine/dbal` dependency to your `composer.json` file. This package is no longer included in Laravel by default.
->>>>>>> 52684bd6
+    }