# HTTP Responses

- [Basic Responses](#basic-responses)
- [Redirects](#redirects)
- [Other Responses](#other-responses)
- [Response Macros](#response-macros)

<a name="basic-responses"></a>
## Basic Responses

#### Returning Strings From Routes

The most basic response from a Laravel route is a string:

	Route::get('/', function()
	{
		return 'Hello World';
	});

#### Creating Custom Responses

<<<<<<< HEAD
However, for most routes and controller actions, you will be returning a full `Illuminate\Http\Response` instance or a [view](/docs/master/views). Returning a full `Response` instance allows you customize the response's HTTP status code and headers. A `Response` instance inherits from the `Symfony\Component\HttpFoundation\Response` class, providing a variety of methods for building HTTP responses:
=======
However, for most routes and controller actions, you will be returning a full `Illuminate\Http\Response` instance or a [view](/docs/{{version}}/views). Returning a full `Response` instance allows you to customize the response's HTTP status code and headers. A `Response` instance inherits from the `Symfony\Component\HttpFoundation\Response` class, providing a variety of methods for building HTTP responses:
>>>>>>> 95f9380c

	use Illuminate\Http\Response;

	return (new Response($content, $status))
	              ->header('Content-Type', $value);

For convenience, you may also use the `response` helper:

	return response($content, $status)
	              ->header('Content-Type', $value);

> **Note:** For a full list of available `Response` methods, check out its [API documentation](http://laravel.com/api/master/Illuminate/Http/Response.html) and the [Symfony API documentation](http://api.symfony.com/2.5/Symfony/Component/HttpFoundation/Response.html).

#### Sending A View In A Response

If you need access to the `Response` class methods, but want to return a view as the response content, you may use the `view` method for convenience:

	return response()->view('hello')->header('Content-Type', $type);

#### Attaching Cookies To Responses

	return response($content)->withCookie(cookie('name', 'value'));

#### Method Chaining

Keep in mind that most `Response` methods are chainable, allowing for the fluent building of responses:

	return response()->view('hello')->header('Content-Type', $type)
                     ->withCookie(cookie('name', 'value'));

<a name="redirects"></a>
## Redirects

Redirect responses are typically instances of the `Illuminate\Http\RedirectResponse` class, and contain the proper headers needed to redirect the user to another URL.

#### Returning A Redirect

There are several ways to generate a `RedirectResponse` instance. The simplest method is to use the `redirect` helper method. When testing, it is not common to mock the creation of a redirect response, so using the helper method is almost always acceptable:

	return redirect('user/login');

#### Returning A Redirect With Flash Data

<<<<<<< HEAD
Redirecting to a new URL and [flashing data to the session](/docs/master/session) are typically done at the same time. So, for convenience, you may create a `RedirectResponse` instance **and** flash data to the session in a single method chain:
=======
Redirecting to a new URL and [flashing data to the session](/docs/{{version}}/session) are typically done at the same time. So, for convenience, you may create a `RedirectResponse` instance **and** flash data to the session in a single method chain:
>>>>>>> 95f9380c

	return redirect('user/login')->with('message', 'Login Failed');

#### Redirecting To The Previous URL

You may wish to redirect the user to their previous location, for example, after a form submission. You can do so by using the `back` method:

	return redirect()->back();

	return redirect()->back()->withInput();

#### Returning A Redirect To A Named Route

When you call the `redirect` helper with no parameters, an instance of `Illuminate\Routing\Redirector` is returned, allowing you to call any method on the `Redirector` instance. For example, to generate a `RedirectResponse` to a named route, you may use the `route` method:

	return redirect()->route('login');

#### Returning A Redirect To A Named Route With Parameters

If your route has parameters, you may pass them as the second argument to the `route` method.

	// For a route with the following URI: profile/{id}

	return redirect()->route('profile', [1]);

If you are redirecting to a route with an "ID" parameter that is being populated from an Eloquent model, you may simply pass the model itself. The ID will be extracted automatically:

	return redirect()->route('profile', [$user]);

#### Returning A Redirect To A Named Route Using Named Parameters

	// For a route with the following URI: profile/{user}

	return redirect()->route('profile', ['user' => 1]);

#### Returning A Redirect To A Controller Action

<<<<<<< HEAD
Similarly to generating `RedirectResponse` instances to named routes, you may also generate redirects to [controller actions](/docs/master/controllers):
=======
Similarly to generating `RedirectResponse` instances to named routes, you may also generate redirects to [controller actions](/docs/{{version}}/controllers):
>>>>>>> 95f9380c

	return redirect()->action('App\Http\Controllers\HomeController@index');

> **Note:** You do not need to specify the full namespace to the controller if you have registered a root controller namespace via `URL::setRootControllerNamespace`.

#### Returning A Redirect To A Controller Action With Parameters

	return redirect()->action('App\Http\Controllers\UserController@profile', [1]);

#### Returning A Redirect To A Controller Action Using Named Parameters

	return redirect()->action('App\Http\Controllers\UserController@profile', ['user' => 1]);

<a name="other-responses"></a>
## Other Responses

<<<<<<< HEAD
The `response` helper may be used to conveniently generate other types of response instances. When the `response` helper is called without arguments, an implementation of the `Illuminate\Contracts\Routing\ResponseFactory` [contract](/docs/master/contracts) is returned. This contract provides several helpful methods for generating responses.
=======
The `response` helper may be used to conveniently generate other types of response instances. When the `response` helper is called without arguments, an implementation of the `Illuminate\Contracts\Routing\ResponseFactory` [contract](/docs/{{version}}/contracts) is returned. This contract provides several helpful methods for generating responses.
>>>>>>> 95f9380c

#### Creating A JSON Response

The `json` method will automatically set the `Content-Type` header to `application/json`:

	return response()->json(['name' => 'Abigail', 'state' => 'CA']);

#### Creating A JSONP Response

	return response()->json(['name' => 'Abigail', 'state' => 'CA'])
	                 ->setCallback($request->input('callback'));

#### Creating A File Download Response

	return response()->download($pathToFile);

	return response()->download($pathToFile, $name, $headers);

	return response()->download($pathToFile)->deleteFileAfterSend(true);

> **Note:** Symfony HttpFoundation, which manages file downloads, requires the file being downloaded to have an ASCII file name.

<a name="response-macros"></a>
## Response Macros

If you would like to define a custom response that you can re-use in a variety of your routes and controllers, you may use the `macro` method on an implementation of `Illuminate\Contracts\Routing\ResponseFactory`.

<<<<<<< HEAD
For example, from a [service provider's](/docs/master/providers) `boot` method:
=======
For example, from a [service provider's](/docs/{{version}}/providers) `boot` method:
>>>>>>> 95f9380c

	<?php namespace App\Providers;

	use Response;
	use Illuminate\Support\ServiceProvider;

	class ResponseMacroServiceProvider extends ServiceProvider {

		/**
		 * Perform post-registration booting of services.
		 *
		 * @return void
		 */
		public function boot()
		{
			Response::macro('caps', function($value)
			{
				return Response::make(strtoupper($value));
			});
		}

	}

The `macro` function accepts a name as its first argument, and a Closure as its second. The macro's Closure will be executed when calling the macro name from a `ResponseFactory` implementation or the `response` helper:

	return response()->caps('foo');<|MERGE_RESOLUTION|>--- conflicted
+++ resolved
@@ -19,11 +19,7 @@
 
 #### Creating Custom Responses
 
-<<<<<<< HEAD
-However, for most routes and controller actions, you will be returning a full `Illuminate\Http\Response` instance or a [view](/docs/master/views). Returning a full `Response` instance allows you customize the response's HTTP status code and headers. A `Response` instance inherits from the `Symfony\Component\HttpFoundation\Response` class, providing a variety of methods for building HTTP responses:
-=======
 However, for most routes and controller actions, you will be returning a full `Illuminate\Http\Response` instance or a [view](/docs/{{version}}/views). Returning a full `Response` instance allows you to customize the response's HTTP status code and headers. A `Response` instance inherits from the `Symfony\Component\HttpFoundation\Response` class, providing a variety of methods for building HTTP responses:
->>>>>>> 95f9380c
 
 	use Illuminate\Http\Response;
 
@@ -67,11 +63,7 @@
 
 #### Returning A Redirect With Flash Data
 
-<<<<<<< HEAD
-Redirecting to a new URL and [flashing data to the session](/docs/master/session) are typically done at the same time. So, for convenience, you may create a `RedirectResponse` instance **and** flash data to the session in a single method chain:
-=======
 Redirecting to a new URL and [flashing data to the session](/docs/{{version}}/session) are typically done at the same time. So, for convenience, you may create a `RedirectResponse` instance **and** flash data to the session in a single method chain:
->>>>>>> 95f9380c
 
 	return redirect('user/login')->with('message', 'Login Failed');
 
@@ -109,11 +101,7 @@
 
 #### Returning A Redirect To A Controller Action
 
-<<<<<<< HEAD
-Similarly to generating `RedirectResponse` instances to named routes, you may also generate redirects to [controller actions](/docs/master/controllers):
-=======
 Similarly to generating `RedirectResponse` instances to named routes, you may also generate redirects to [controller actions](/docs/{{version}}/controllers):
->>>>>>> 95f9380c
 
 	return redirect()->action('App\Http\Controllers\HomeController@index');
 
@@ -130,11 +118,7 @@
 <a name="other-responses"></a>
 ## Other Responses
 
-<<<<<<< HEAD
-The `response` helper may be used to conveniently generate other types of response instances. When the `response` helper is called without arguments, an implementation of the `Illuminate\Contracts\Routing\ResponseFactory` [contract](/docs/master/contracts) is returned. This contract provides several helpful methods for generating responses.
-=======
 The `response` helper may be used to conveniently generate other types of response instances. When the `response` helper is called without arguments, an implementation of the `Illuminate\Contracts\Routing\ResponseFactory` [contract](/docs/{{version}}/contracts) is returned. This contract provides several helpful methods for generating responses.
->>>>>>> 95f9380c
 
 #### Creating A JSON Response
 
@@ -162,11 +146,7 @@
 
 If you would like to define a custom response that you can re-use in a variety of your routes and controllers, you may use the `macro` method on an implementation of `Illuminate\Contracts\Routing\ResponseFactory`.
 
-<<<<<<< HEAD
-For example, from a [service provider's](/docs/master/providers) `boot` method:
-=======
 For example, from a [service provider's](/docs/{{version}}/providers) `boot` method:
->>>>>>> 95f9380c
 
 	<?php namespace App\Providers;
 
