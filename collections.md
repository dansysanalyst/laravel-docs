--- conflicted
+++ resolved
@@ -164,11 +164,8 @@
 [random](#method-random)
 [range](#method-range)
 [reduce](#method-reduce)
-<<<<<<< HEAD
 [reduceMany](#method-reduce-many)
-=======
 [reduceSpread](#method-reduce-spread)
->>>>>>> e6d609c2
 [reject](#method-reject)
 [replace](#method-replace)
 [replaceRecursive](#method-replacerecursive)
@@ -1759,26 +1756,31 @@
 
     // 4264
 
-<<<<<<< HEAD
 <a name="method-reduce-many"></a>
 #### `reduceMany()` {#collection-method}
 
 The `reduceMany` method reduces the collection to an array of values, passing the results of each iteration into the subsequent iteration. This method is similar to the `reduce` method; however, it can accept multiple initial values:
-=======
+
+    [$creditsRemaining, $batch] = Image::where('status', 'unprocessed')
+        ->get()
+        ->reduceMany(function ($creditsRemaining, $batch, $image) {
+            if ($creditsRemaining >= $image->creditsRequired()) {
+                $batch->push($image);
+
+                $creditsRemaining -= $image->creditsRequired();
+            }
+
+            return [$creditsRemaining, $batch];
+        }, $creditsAvailable, collect());
+
 <a name="method-reduce-spread"></a>
 #### `reduceSpread()` {#collection-method}
 
 The `reduceSpread` method reduces the collection to an array of values, passing the results of each iteration into the subsequent iteration. This method is similar to the `reduce` method; however, it can accept multiple initial values:
->>>>>>> e6d609c2
-
-```php
-[$creditsRemaining, $batch] = Image::where('status', 'unprocessed')
+
+    [$creditsRemaining, $batch] = Image::where('status', 'unprocessed')
         ->get()
-<<<<<<< HEAD
-        ->reduceMany(function ($creditsRemaining, $batch, $image) {
-=======
         ->reduceSpread(function ($creditsRemaining, $batch, $image) {
->>>>>>> e6d609c2
             if ($creditsRemaining >= $image->creditsRequired()) {
                 $batch->push($image);
 
@@ -1787,7 +1789,6 @@
 
             return [$creditsRemaining, $batch];
         }, $creditsAvailable, collect());
-```
 
 <a name="method-reject"></a>
 #### `reject()` {#collection-method}
@@ -3304,4 +3305,4 @@
 
     // First 5 users come from the collection's cache...
     // The rest are hydrated from the database...
-    $users->take(20)->all();
+    $users->take(20)->all();