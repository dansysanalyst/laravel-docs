--- conflicted
+++ resolved
@@ -20,11 +20,7 @@
 <a name="environment"></a>
 ## Environment
 
-<<<<<<< HEAD
-When running tests, Laravel will automatically set the configuration environment to `testing` because of the environment variables defined in the `phpunit.xml` file. Laravel also automatically configures the session and cache to the `array` driver while testing, meaning no session or cache data will be persisted while testing.
-=======
 When running tests, Laravel will automatically set the [configuration environment](/docs/{{version}}/configuration#environment-configuration) to `testing` because of the environment variables defined in the `phpunit.xml` file. Laravel also automatically configures the session and cache to the `array` driver while testing, meaning no session or cache data will be persisted while testing.
->>>>>>> 534aaa9e
 
 You are free to define other testing environment configuration values as necessary. The `testing` environment variables may be configured in your application's `phpunit.xml` file, but make sure to clear your configuration cache using the `config:clear` Artisan command before running your tests!
 
@@ -33,14 +29,11 @@
 
 In addition, you may create a `.env.testing` file in the root of your project. This file will be used instead of the `.env` file when running PHPUnit tests or executing Artisan commands with the `--env=testing` option.
 
-<<<<<<< HEAD
-=======
 <a name="the-creates-application-trait"></a>
 #### The `CreatesApplication` Trait
 
 Laravel includes a `CreatesApplication` trait that is applied to your application's base `TestCase` class. This trait contains a `createApplication` method that bootstraps the Laravel application before running your tests. It's important that you leave this trait at its original location as some features, such as Laravel's parallel testing feature, depend on it.
 
->>>>>>> 534aaa9e
 <a name="creating-tests"></a>
 ## Creating Tests
 
