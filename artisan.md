--- conflicted
+++ resolved
@@ -49,11 +49,7 @@
 		//
 	});
 
-<<<<<<< HEAD
-You may even queue Artisan commands so they are processed in the background by your [queue workers](/docs/master/queues):
-=======
 You may even queue Artisan commands so they are processed in the background by your [queue workers](/docs/{{version}}/queues):
->>>>>>> 95f9380c
 
 	Route::get('/foo', function()
 	{
